[package]
name = "feature-flags"
version = "0.1.0"
edition = "2021"

# See more keys and their definitions at https://doc.rust-lang.org/cargo/reference/manifest.html

[dependencies]
anyhow = { workspace = true }
async-trait = { workspace = true }
axum = { workspace = true }
axum-client-ip = { workspace = true }
envconfig = { workspace = true }
tokio = { workspace = true }
tracing = { workspace = true }
tracing-subscriber = { workspace = true, features = ["env-filter"] }
bytes = { workspace = true }
once_cell = "1.18.0"
rand = { workspace = true }
redis = { version = "0.23.3", features = [
    "tokio-comp",
    "cluster",
    "cluster-async",
] }
serde = { workspace = true }
serde_json = { workspace = true }
thiserror = { workspace = true }
serde-pickle = { version = "1.1.1"}
sha1 = "0.10.6"
regex = "1.10.4"
maxminddb = "0.17"
sqlx = { workspace = true }
uuid = { workspace = true }
base64.workspace = true
flate2.workspace = true
common-alloc = { path = "../common/alloc" }
<<<<<<< HEAD
strum = { version = "0.26", features = ["derive"] }
=======
health = { path = "../common/health" }
common-metrics = { path = "../common/metrics" }
tower = { workspace = true }
>>>>>>> b113f110

[lints]
workspace = true

[dev-dependencies]
assert-json-diff = { workspace = true }
reqwest = { workspace = true }
futures = "0.3.30" <|MERGE_RESOLUTION|>--- conflicted
+++ resolved
@@ -34,13 +34,10 @@
 base64.workspace = true
 flate2.workspace = true
 common-alloc = { path = "../common/alloc" }
-<<<<<<< HEAD
 strum = { version = "0.26", features = ["derive"] }
-=======
 health = { path = "../common/health" }
 common-metrics = { path = "../common/metrics" }
 tower = { workspace = true }
->>>>>>> b113f110
 
 [lints]
 workspace = true
