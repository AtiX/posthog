--- conflicted
+++ resolved
@@ -12,11 +12,8 @@
       <env name="PRINT_SQL" value="1" />
       <env name="PYTHONUNBUFFERED" value="1" />
       <env name="SKIP_SERVICE_VERSION_REQUIREMENTS" value="1" />
-<<<<<<< HEAD
+      <env name="BILLING_SERVICE_URL" value="https://billing.dev.posthog.dev" />
       <env name="CAPTURE_TIME_TO_SEE_DATA" value="1" />
-=======
-      <env name="BILLING_SERVICE_URL" value="https://billing.dev.posthog.dev" />
->>>>>>> fa3d50e0
     </envs>
     <option name="SDK_HOME" value="$PROJECT_DIR$/env/bin/python" />
     <option name="SDK_NAME" value="Python 3.8 (posthog)" />
@@ -24,16 +21,6 @@
     <option name="IS_MODULE_SDK" value="false" />
     <option name="ADD_CONTENT_ROOTS" value="true" />
     <option name="ADD_SOURCE_ROOTS" value="true" />
-    <EXTENSION ID="net.ashald.envfile">
-      <option name="IS_ENABLED" value="false" />
-      <option name="IS_SUBST" value="false" />
-      <option name="IS_PATH_MACRO_SUPPORTED" value="false" />
-      <option name="IS_IGNORE_MISSING_FILES" value="false" />
-      <option name="IS_ENABLE_EXPERIMENTAL_INTEGRATIONS" value="false" />
-      <ENTRIES>
-        <ENTRY IS_ENABLED="true" PARSER="runconfig" IS_EXECUTABLE="false" />
-      </ENTRIES>
-    </EXTENSION>
     <option name="launchJavascriptDebuger" value="false" />
     <option name="port" value="8000" />
     <option name="host" value="" />
