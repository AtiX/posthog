--- conflicted
+++ resolved
@@ -820,7 +820,6 @@
 
         cohort1.calculate_people_ch(pending_version=0)
 
-<<<<<<< HEAD
         result = self._get_cohortpeople(cohort1)
         self.assertCountEqual([p1.uuid, p3.uuid], [r[0] for r in result])
 
@@ -857,39 +856,4 @@
 
         # Should only have p1 again in this cohort
         results = self._get_cohortpeople(cohort1)
-        self.assertEqual(len(results), 1)
-
-    def test_new_and_old_aligned(self):
-        p1 = Person.objects.create(team_id=self.team.pk, distinct_ids=["1"], properties={"foo": "bar"},)
-
-        p1.properties = {"foo": "bar"}
-        p1.save()
-
-        cohort2 = Cohort.objects.create(
-            team=self.team,
-            groups=[
-                {
-                    "days": None,
-                    "count": None,
-                    "label": None,
-                    "end_date": None,
-                    "event_id": None,
-                    "action_id": None,
-                    "properties": [{"key": "foo", "type": "person", "value": "bar"}],
-                    "start_date": None,
-                    "count_operator": None,
-                }
-            ],
-            name="cohort1",
-        )
-
-        count = recalculate_cohortpeople(cohort2, 0)
-        new_count = recalculate_cohortpeople_with_new_query(cohort2)
-
-        self.assertEqual(count, new_count)
-=======
-        result = sync_execute(
-            "SELECT person_id FROM cohortpeople where cohort_id = %(cohort_id)s", {"cohort_id": cohort1.pk}
-        )
-        self.assertCountEqual([p1.uuid, p3.uuid], [r[0] for r in result])
->>>>>>> 14eda789
+        self.assertEqual(len(results), 1)