--- conflicted
+++ resolved
@@ -506,13 +506,8 @@
                                       FROM JSONExtractRaw(argMax(person.properties, _timestamp), '$browser')))))) person ON pdi.person_id = person.id
      WHERE team_id = 2
        AND event = 'sign up'
-<<<<<<< HEAD
-       AND timestamp >= '2020-12-31 00:00:00'
-       AND timestamp <= '2021-01-14 23:59:59'
-=======
        AND timestamp >= '2020-01-01 00:00:00'
        AND timestamp <= '2020-07-01 23:59:59'
->>>>>>> b614c289
        AND ((NOT (trim(BOTH '"'
                        FROM JSONExtractRaw(person_props, 'email')) ILIKE '%@posthog.com%')
              OR has(['val'], trim(BOTH '"'
@@ -540,15 +535,9 @@
                   ticks.day_start as day_start,
                   breakdown_value
            FROM
-<<<<<<< HEAD
-             (SELECT toStartOfDay(toDateTime('2021-01-14 23:59:59') - number * 86400) as day_start
-              FROM numbers(15)
-              UNION ALL SELECT toStartOfDay(toDateTime('2020-12-31 00:00:00')) as day_start) as ticks
-=======
              (SELECT toStartOfDay(toDateTime('2020-07-01 23:59:59') - number * 86400) as day_start
               FROM numbers(183)
               UNION ALL SELECT toStartOfDay(toDateTime('2020-01-01 00:00:00')) as day_start) as ticks
->>>>>>> b614c289
            CROSS JOIN
              (SELECT breakdown_value
               FROM
@@ -585,13 +574,8 @@
                              FROM JSONExtractRaw(person_props, 'email')) ILIKE '%@posthog.com%')
                    OR has(['val'], trim(BOTH '"'
                                         FROM JSONExtractRaw(e.properties, 'key')))))
-<<<<<<< HEAD
-             AND toStartOfDay(timestamp) >= toStartOfDay(toDateTime('2020-12-31 00:00:00'))
-             AND timestamp <= '2021-01-14 23:59:59'
-=======
              AND toStartOfDay(timestamp) >= toStartOfDay(toDateTime('2020-01-01 00:00:00'))
              AND timestamp <= '2020-07-01 23:59:59'
->>>>>>> b614c289
              AND trim(BOTH '"'
                       FROM JSONExtractRaw(person_props, 'email')) in (['test2@posthog.com', 'test@gmail.com', 'test5@posthog.com', 'test4@posthog.com', 'test3@posthog.com'])
            GROUP BY day_start,
@@ -634,13 +618,8 @@
                        FROM JSONExtractRaw(argMax(person.properties, _timestamp), 'email')) ILIKE '%@posthog.com%'))) person ON pdi.person_id = person.id
      WHERE team_id = 2
        AND event = 'sign up'
-<<<<<<< HEAD
-       AND timestamp >= '2020-12-31 00:00:00'
-       AND timestamp <= '2021-01-14 23:59:59'
-=======
        AND timestamp >= '2020-01-01 00:00:00'
        AND timestamp <= '2020-07-01 23:59:59'
->>>>>>> b614c289
        AND ((has(['val'], trim(BOTH '"'
                                FROM JSONExtractRaw(e.properties, 'key')))))
      GROUP BY value
@@ -666,15 +645,9 @@
                   ticks.day_start as day_start,
                   breakdown_value
            FROM
-<<<<<<< HEAD
-             (SELECT toStartOfDay(toDateTime('2021-01-14 23:59:59') - number * 86400) as day_start
-              FROM numbers(15)
-              UNION ALL SELECT toStartOfDay(toDateTime('2020-12-31 00:00:00')) as day_start) as ticks
-=======
              (SELECT toStartOfDay(toDateTime('2020-07-01 23:59:59') - number * 86400) as day_start
               FROM numbers(183)
               UNION ALL SELECT toStartOfDay(toDateTime('2020-01-01 00:00:00')) as day_start) as ticks
->>>>>>> b614c289
            CROSS JOIN
              (SELECT breakdown_value
               FROM
@@ -711,13 +684,8 @@
              AND event = 'sign up'
              AND ((has(['val'], trim(BOTH '"'
                                      FROM JSONExtractRaw(e.properties, 'key')))))
-<<<<<<< HEAD
-             AND toStartOfDay(timestamp) >= toStartOfDay(toDateTime('2020-12-31 00:00:00'))
-             AND timestamp <= '2021-01-14 23:59:59'
-=======
              AND toStartOfDay(timestamp) >= toStartOfDay(toDateTime('2020-01-01 00:00:00'))
              AND timestamp <= '2020-07-01 23:59:59'
->>>>>>> b614c289
              AND trim(BOTH '"'
                       FROM JSONExtractRaw(person_props, 'email')) in (['test2@posthog.com'])
            GROUP BY day_start,
