import os from 'os'

import { LogLevel, PluginsServerConfig } from '../types'
import { determineNodeEnv, NodeEnv, stringToBoolean } from '../utils/env-utils'
import { KAFKA_EVENTS_JSON, KAFKA_EVENTS_PLUGIN_INGESTION } from './kafka-topics'

export const defaultConfig = overrideWithEnv(getDefaultConfig())
export const configHelp = getConfigHelp()

export function getDefaultConfig(): PluginsServerConfig {
    const isTestEnv = determineNodeEnv() === NodeEnv.Test
    const isDevEnv = determineNodeEnv() === NodeEnv.Development
    const coreCount = os.cpus().length

    return {
        CELERY_DEFAULT_QUEUE: 'celery',
        DATABASE_URL: isTestEnv
            ? 'postgres://posthog:posthog@localhost:5432/test_posthog'
            : isDevEnv
            ? 'postgres://posthog:posthog@localhost:5432/posthog'
            : null,
        POSTHOG_DB_NAME: null,
        POSTHOG_DB_USER: 'postgres',
        POSTHOG_DB_PASSWORD: '',
        POSTHOG_POSTGRES_HOST: 'localhost',
        POSTHOG_POSTGRES_PORT: 5432,
        CLICKHOUSE_HOST: 'localhost',
        CLICKHOUSE_DATABASE: isTestEnv ? 'posthog_test' : 'default',
        CLICKHOUSE_USER: 'default',
        CLICKHOUSE_PASSWORD: null,
        CLICKHOUSE_CA: null,
        CLICKHOUSE_SECURE: false,
        CLICKHOUSE_DISABLE_EXTERNAL_SCHEMAS: true,
        KAFKA_ENABLED: true,
        KAFKA_HOSTS: 'kafka:9092', // KEEP IN SYNC WITH posthog/settings/data_stores.py
        KAFKA_CLIENT_CERT_B64: null,
        KAFKA_CLIENT_CERT_KEY_B64: null,
        KAFKA_TRUSTED_CERT_B64: null,
        KAFKA_SECURITY_PROTOCOL: null,
        KAFKA_SASL_MECHANISM: null,
        KAFKA_SASL_USER: null,
        KAFKA_SASL_PASSWORD: null,
        KAFKA_CONSUMPTION_TOPIC: KAFKA_EVENTS_PLUGIN_INGESTION,
        KAFKA_PRODUCER_MAX_QUEUE_SIZE: isTestEnv ? 0 : 1000,
        KAFKA_MAX_MESSAGE_BATCH_SIZE: 900_000,
        KAFKA_FLUSH_FREQUENCY_MS: isTestEnv ? 5 : 500,
        PLUGINS_CELERY_QUEUE: 'posthog-plugins',
        REDIS_URL: 'redis://127.0.0.1',
        POSTHOG_REDIS_PASSWORD: '',
        POSTHOG_REDIS_HOST: '',
        POSTHOG_REDIS_PORT: 6379,
        BASE_DIR: '.',
        PLUGINS_RELOAD_PUBSUB_CHANNEL: 'reload-plugins',
        WORKER_CONCURRENCY: coreCount,
        TASK_TIMEOUT: 30,
        TASKS_PER_WORKER: 10,
        LOG_LEVEL: isTestEnv ? LogLevel.Warn : LogLevel.Info,
        SENTRY_DSN: null,
        STATSD_HOST: null,
        STATSD_PORT: 8125,
        STATSD_PREFIX: 'plugin-server.',
        SCHEDULE_LOCK_TTL: 60,
        REDIS_POOL_MIN_SIZE: 1,
        REDIS_POOL_MAX_SIZE: 3,
        DISABLE_MMDB: isTestEnv,
        DISTINCT_ID_LRU_SIZE: 10000,
        EVENT_PROPERTY_LRU_SIZE: 10000,
        INTERNAL_MMDB_SERVER_PORT: 0,
        JOB_QUEUES: 'graphile',
        JOB_QUEUE_GRAPHILE_URL: '',
        JOB_QUEUE_GRAPHILE_SCHEMA: 'graphile_worker',
        JOB_QUEUE_GRAPHILE_PREPARED_STATEMENTS: false,
        JOB_QUEUE_S3_AWS_ACCESS_KEY: '',
        JOB_QUEUE_S3_AWS_SECRET_ACCESS_KEY: '',
        JOB_QUEUE_S3_AWS_REGION: 'us-west-1',
        JOB_QUEUE_S3_BUCKET_NAME: '',
        JOB_QUEUE_S3_PREFIX: '',
        CRASH_IF_NO_PERSISTENT_JOB_QUEUE: false,
        STALENESS_RESTART_SECONDS: 0,
        HEALTHCHECK_MAX_STALE_SECONDS: 2 * 60 * 60, // 2 hours
        CAPTURE_INTERNAL_METRICS: false,
        PISCINA_USE_ATOMICS: true,
        PISCINA_ATOMICS_TIMEOUT: 5000,
        SITE_URL: null,
        EXPERIMENTAL_EVENTS_LAST_SEEN_ENABLED: true,
        EXPERIMENTAL_EVENT_PROPERTY_TRACKER_ENABLED: true,
        MAX_PENDING_PROMISES_PER_WORKER: 100,
        KAFKA_PARTITIONS_CONSUMED_CONCURRENTLY: 1,
        CLICKHOUSE_DISABLE_EXTERNAL_SCHEMAS_TEAMS: '',
        CLICKHOUSE_JSON_EVENTS_KAFKA_TOPIC: KAFKA_EVENTS_JSON,
        CONVERSION_BUFFER_ENABLED: false,
        CONVERSION_BUFFER_ENABLED_TEAMS: '',
        BUFFER_CONVERSION_SECONDS: 60,
        PERSON_INFO_TO_REDIS_TEAMS: '',
        PERSON_INFO_CACHE_TTL: 5 * 60, // 5 min
        KAFKA_HEALTHCHECK_SECONDS: 20,
        HISTORICAL_EXPORTS_ENABLED: true,
        OBJECT_STORAGE_ENABLED: false,
<<<<<<< HEAD
        OBJECT_STORAGE_HOST: 'localhost',
        OBJECT_STORAGE_PORT: 19000,
=======
        OBJECT_STORAGE_ENDPOINT: 'http://localhost:19000',
>>>>>>> d1ffdf0a
        OBJECT_STORAGE_ACCESS_KEY_ID: 'object_storage_root_user',
        OBJECT_STORAGE_SECRET_ACCESS_KEY: 'object_storage_root_password',
        OBJECT_STORAGE_SESSION_RECORDING_FOLDER: 'session_recordings',
        OBJECT_STORAGE_BUCKET: 'posthog',
    }
}

export function getConfigHelp(): Record<keyof PluginsServerConfig, string> {
    return {
        CELERY_DEFAULT_QUEUE: 'Celery outgoing queue',
        PLUGINS_CELERY_QUEUE: 'Celery incoming queue',
        DATABASE_URL: 'Postgres database URL',
        CLICKHOUSE_HOST: 'ClickHouse host',
        CLICKHOUSE_DATABASE: 'ClickHouse database',
        CLICKHOUSE_USER: 'ClickHouse username',
        CLICKHOUSE_PASSWORD: 'ClickHouse password',
        CLICKHOUSE_CA: 'ClickHouse CA certs',
        CLICKHOUSE_SECURE: 'whether to secure ClickHouse connection',
        CLICKHOUSE_DISABLE_EXTERNAL_SCHEMAS:
            'whether to disallow external schemas like protobuf for clickhouse kafka engine',
        REDIS_URL: 'Redis store URL',
        BASE_DIR: 'base path for resolving local plugins',
        PLUGINS_RELOAD_PUBSUB_CHANNEL: 'Redis channel for reload events',
        WORKER_CONCURRENCY: 'number of concurrent worker threads',
        TASK_TIMEOUT: 'how many seconds until tasks are timed out',
        TASKS_PER_WORKER: 'number of parallel tasks per worker thread',
        LOG_LEVEL: 'minimum log level',
        KAFKA_ENABLED: 'use Kafka instead of Celery to ingest events',
        KAFKA_HOSTS: 'comma-delimited Kafka hosts',
        KAFKA_CONSUMPTION_TOPIC: 'Kafka consumption topic override',
        KAFKA_CLIENT_CERT_B64: 'Kafka certificate in Base64',
        KAFKA_CLIENT_CERT_KEY_B64: 'Kafka certificate key in Base64',
        KAFKA_TRUSTED_CERT_B64: 'Kafka trusted CA in Base64',
        KAFKA_SECURITY_PROTOCOL: 'Kafka security protocol, one of "PLAINTEXT", "SSL", "SASL_PLAINTEXT", or "SASL_SSL"',
        KAFKA_SASL_MECHANISM: 'Kafka SASL mechanism, one of "plain", "scram-sha-256", or "scram-sha-512"',
        KAFKA_SASL_USER: 'Kafka SASL username',
        KAFKA_SASL_PASSWORD: 'Kafka SASL password',
        SENTRY_DSN: 'Sentry ingestion URL',
        STATSD_HOST: 'StatsD host - integration disabled if this is not provided',
        STATSD_PORT: 'StatsD port',
        STATSD_PREFIX: 'StatsD prefix',
        SCHEDULE_LOCK_TTL: 'how many seconds to hold the lock for the schedule',
        REDIS_POOL_MIN_SIZE: 'minimum number of Redis connections to use per thread',
        REDIS_POOL_MAX_SIZE: 'maximum number of Redis connections to use per thread',
        DISABLE_MMDB: 'whether to disable fetching MaxMind database for IP location',
        DISTINCT_ID_LRU_SIZE: 'size of persons distinct ID LRU cache',
        EVENT_PROPERTY_LRU_SIZE: "size of the event property tracker's LRU cache (keyed by [team.id, event])",
        INTERNAL_MMDB_SERVER_PORT: 'port of the internal server used for IP location (0 means random)',
        JOB_QUEUES: 'retry queue engine and fallback queues',
        JOB_QUEUE_GRAPHILE_URL: 'use a different postgres connection in the graphile retry queue',
        JOB_QUEUE_GRAPHILE_SCHEMA: 'the postgres schema that the graphile job queue uses',
        JOB_QUEUE_GRAPHILE_PREPARED_STATEMENTS: 'enable this to increase job queue throughput if not using pgbouncer',
        JOB_QUEUE_S3_AWS_ACCESS_KEY: 'AWS access key for the S3 job queue',
        JOB_QUEUE_S3_AWS_SECRET_ACCESS_KEY: 'AWS secret access key for the S3 job queue',
        JOB_QUEUE_S3_AWS_REGION: 'AWS region for the S3 job queue',
        JOB_QUEUE_S3_BUCKET_NAME: 'S3 bucket name for the S3 job queue',
        JOB_QUEUE_S3_PREFIX: 'S3 filename prefix for the S3 job queue',
        CRASH_IF_NO_PERSISTENT_JOB_QUEUE:
            'refuse to start unless there is a properly configured persistent job queue (e.g. graphile)',
        STALENESS_RESTART_SECONDS: 'trigger a restart if no event ingested for this duration',
        HEALTHCHECK_MAX_STALE_SECONDS:
            'maximum number of seconds the plugin server can go without ingesting events before the healthcheck fails',
        CAPTURE_INTERNAL_METRICS: 'capture internal metrics for posthog in posthog',
        PISCINA_USE_ATOMICS:
            'corresponds to the piscina useAtomics config option (https://github.com/piscinajs/piscina#constructor-new-piscinaoptions)',
        PISCINA_ATOMICS_TIMEOUT:
            '(advanced) corresponds to the length of time a piscina worker should block for when looking for tasks',
        NEW_PERSON_PROPERTIES_UPDATE_ENABLED_TEAMS:
            '(advanced) teams for which to run the new person properties update flow on',
        EXPERIMENTAL_EVENTS_LAST_SEEN_ENABLED: '(advanced) enable experimental feature to track lastSeenAt',
        EXPERIMENTAL_EVENT_PROPERTY_TRACKER_ENABLED: '(advanced) enable experimental feature to track event properties',
        MAX_PENDING_PROMISES_PER_WORKER:
            '(advanced) maximum number of promises that a worker can have running at once in the background. currently only targets the exportEvents buffer.',
        KAFKA_PARTITIONS_CONSUMED_CONCURRENTLY:
            '(advanced) how many kafka partitions the plugin server should consume from concurrently',
        CLICKHOUSE_DISABLE_EXTERNAL_SCHEMAS_TEAMS:
            '(advanced) a comma separated list of teams to disable clickhouse external schemas for',
        CLICKHOUSE_JSON_EVENTS_KAFKA_TOPIC: '(advanced) topic to send events to for clickhouse ingestion',
        OBJECT_STORAGE_ENABLED:
            'Disables or enables the use of object storage. It will become mandatory to use object storage',
<<<<<<< HEAD
        OBJECT_STORAGE_HOST: 'minio storage host',
        OBJECT_STORAGE_PORT: 'minio storage port',
=======
        OBJECT_STORAGE_ENDPOINT: 'minio endpoint',
>>>>>>> d1ffdf0a
        OBJECT_STORAGE_ACCESS_KEY_ID: 'access key for minio',
        OBJECT_STORAGE_SECRET_ACCESS_KEY: 'secret key for minio',
        OBJECT_STORAGE_SESSION_RECORDING_FOLDER:
            'the top level folder for storing session recordings inside the storage bucket',
        OBJECT_STORAGE_BUCKET: 'the object storage bucket name',
    }
}

export function formatConfigHelp(indentation = 0): string {
    const spaces = Array(indentation).fill(' ').join('')
    return Object.entries(getConfigHelp())
        .map(([variable, description]) => `${spaces}- ${variable} - ${description}`)
        .join('\n')
}

export function overrideWithEnv(
    config: PluginsServerConfig,
    env: Record<string, string | undefined> = process.env
): PluginsServerConfig {
    const defaultConfig = getDefaultConfig()

    const newConfig: PluginsServerConfig = { ...config }
    for (const key of Object.keys(config)) {
        if (typeof env[key] !== 'undefined') {
            if (typeof defaultConfig[key] === 'number') {
                newConfig[key] = env[key]?.indexOf('.') ? parseFloat(env[key]!) : parseInt(env[key]!)
            } else if (typeof defaultConfig[key] === 'boolean') {
                newConfig[key] = stringToBoolean(env[key])
            } else {
                newConfig[key] = env[key]
            }
        }
    }
    return newConfig
}<|MERGE_RESOLUTION|>--- conflicted
+++ resolved
@@ -96,12 +96,7 @@
         KAFKA_HEALTHCHECK_SECONDS: 20,
         HISTORICAL_EXPORTS_ENABLED: true,
         OBJECT_STORAGE_ENABLED: false,
-<<<<<<< HEAD
-        OBJECT_STORAGE_HOST: 'localhost',
-        OBJECT_STORAGE_PORT: 19000,
-=======
         OBJECT_STORAGE_ENDPOINT: 'http://localhost:19000',
->>>>>>> d1ffdf0a
         OBJECT_STORAGE_ACCESS_KEY_ID: 'object_storage_root_user',
         OBJECT_STORAGE_SECRET_ACCESS_KEY: 'object_storage_root_password',
         OBJECT_STORAGE_SESSION_RECORDING_FOLDER: 'session_recordings',
@@ -182,12 +177,7 @@
         CLICKHOUSE_JSON_EVENTS_KAFKA_TOPIC: '(advanced) topic to send events to for clickhouse ingestion',
         OBJECT_STORAGE_ENABLED:
             'Disables or enables the use of object storage. It will become mandatory to use object storage',
-<<<<<<< HEAD
-        OBJECT_STORAGE_HOST: 'minio storage host',
-        OBJECT_STORAGE_PORT: 'minio storage port',
-=======
         OBJECT_STORAGE_ENDPOINT: 'minio endpoint',
->>>>>>> d1ffdf0a
         OBJECT_STORAGE_ACCESS_KEY_ID: 'access key for minio',
         OBJECT_STORAGE_SECRET_ACCESS_KEY: 'secret key for minio',
         OBJECT_STORAGE_SESSION_RECORDING_FOLDER:
