import json
from typing import Any, Dict, List, Optional, Type, Union, cast

from dateutil.relativedelta import relativedelta
from django.core.cache import cache
from django.db.models import Count, Exists, OuterRef, Prefetch, QuerySet
from django.db.models.signals import post_save
from django.dispatch import receiver
from django.utils.timezone import now
from rest_framework import authentication, request, serializers, viewsets
from rest_framework.decorators import action
from rest_framework.exceptions import ValidationError
from rest_framework.permissions import IsAuthenticated
from rest_framework.response import Response
from rest_framework.settings import api_settings
from rest_framework_csv import renderers as csvrenderers
from rest_hooks.signals import raw_hook_event

from ee.clickhouse.client import sync_execute
from ee.clickhouse.models.action import format_action_filter
from ee.clickhouse.queries.trends.person import ClickhouseTrendsActors
from posthog.api.routing import StructuredViewSetMixin
from posthog.api.shared import UserBasicSerializer
from posthog.api.utils import get_target_entity
from posthog.auth import PersonalAPIKeyAuthentication, TemporaryTokenAuthentication
from posthog.celery import update_cache_item_task
from posthog.constants import (
    INSIGHT_STICKINESS,
    TREND_FILTER_TYPE_ACTIONS,
    TREND_FILTER_TYPE_EVENTS,
    TRENDS_STICKINESS,
    AvailableFeature,
)
from posthog.decorators import CacheType, cached_function
from posthog.event_usage import report_user_action
from posthog.filters import term_search_filter_sql
from posthog.models import (
    Action,
    ActionStep,
    CohortPeople,
    Entity,
    Event,
    Filter,
    Insight,
    Person,
    RetentionFilter,
)
from posthog.models.event import EventManager
from posthog.models.filters.stickiness_filter import StickinessFilter
from posthog.models.team import Team
from posthog.permissions import ProjectMembershipNecessaryPermissions, TeamMemberAccessPermission
from posthog.queries import base, retention, stickiness, trends
from posthog.utils import generate_cache_key, get_safe_cache, should_refresh

<<<<<<< HEAD
from .person import PersonSerializer, get_person_name, paginated_result
from .tagged_item import TaggedItemSerializerMixin
=======
from .person import get_person_name
>>>>>>> c12179b5


class ActionStepSerializer(serializers.HyperlinkedModelSerializer):
    id = serializers.CharField(read_only=False, required=False)

    class Meta:
        model = ActionStep
        fields = [
            "id",
            "event",
            "tag_name",
            "text",
            "href",
            "selector",
            "url",
            "name",
            "url_matching",
            "properties",
        ]
        extra_kwargs = {
            "event": {"trim_whitespace": False},
            "tag_name": {"trim_whitespace": False},
            "text": {"trim_whitespace": False},
            "href": {"trim_whitespace": False},
            "name": {"trim_whitespace": False},
        }


class ActionSerializer(TaggedItemSerializerMixin, serializers.HyperlinkedModelSerializer):
    steps = ActionStepSerializer(many=True, required=False)
    created_by = UserBasicSerializer(read_only=True)
    is_calculating = serializers.SerializerMethodField()

    class Meta:
        model = Action
        fields = [
            "id",
            "name",
<<<<<<< HEAD
            "tags",
=======
            "description",
>>>>>>> c12179b5
            "post_to_slack",
            "slack_message_format",
            "steps",
            "created_at",
            "created_by",
            "deleted",
            "is_calculating",
            "last_calculated_at",
            "team_id",
        ]
        extra_kwargs = {"team_id": {"read_only": True}}

    def get_is_calculating(self, action: Action) -> bool:
        return False

    def validate(self, attrs):
        instance = cast(Action, self.instance)
        exclude_args = {}
        if instance:
            include_args = {"team": instance.team}
            exclude_args = {"id": instance.pk}
        else:
            attrs["team_id"] = self.context["view"].team_id
            include_args = {"team_id": attrs["team_id"]}

        colliding_action_ids = list(
            Action.objects.filter(name=attrs["name"], deleted=False, **include_args)
            .exclude(**exclude_args)[:1]
            .values_list("id", flat=True)
        )
        if colliding_action_ids:
            raise serializers.ValidationError(
                {"name": f"This project already has an action with this name, ID {colliding_action_ids[0]}"},
                code="unique",
            )

        return attrs

    def create(self, validated_data: Any) -> Any:
        steps = validated_data.pop("steps", [])
        validated_data["created_by"] = self.context["request"].user
        instance = super().create(validated_data)

        for step in steps:
            ActionStep.objects.create(
                action=instance, **{key: value for key, value in step.items() if key not in ("isNew", "selection")},
            )

        report_user_action(validated_data["created_by"], "action created", instance.get_analytics_metadata())

        return instance

    def update(self, instance: Any, validated_data: Dict[str, Any]) -> Any:

        steps = validated_data.pop("steps", None)
        # If there's no steps property at all we just ignore it
        # If there is a step property but it's an empty array [], we'll delete all the steps
        if steps is not None:
            # remove steps not in the request
            step_ids = [step["id"] for step in steps if step.get("id")]
            instance.steps.exclude(pk__in=step_ids).delete()

            for step in steps:
                if step.get("id"):
                    step_instance = ActionStep.objects.get(pk=step["id"])
                    step_serializer = ActionStepSerializer(instance=step_instance)
                    step_serializer.update(step_instance, step)
                else:
                    ActionStep.objects.create(
                        action=instance,
                        **{key: value for key, value in step.items() if key not in ("isNew", "selection")},
                    )

        instance = super().update(instance, validated_data)
        instance.refresh_from_db()
        report_user_action(
            self.context["request"].user,
            "action updated",
            {
                **instance.get_analytics_metadata(),
                "updated_by_creator": self.context["request"].user == instance.created_by,
            },
        )
        return instance


class ActionViewSet(StructuredViewSetMixin, viewsets.ModelViewSet):
    renderer_classes = tuple(api_settings.DEFAULT_RENDERER_CLASSES) + (csvrenderers.PaginatedCSVRenderer,)
    queryset = Action.objects.all()
    serializer_class = ActionSerializer
    authentication_classes = [
        TemporaryTokenAuthentication,
        PersonalAPIKeyAuthentication,
        authentication.SessionAuthentication,
        authentication.BasicAuthentication,
    ]
    permission_classes = [IsAuthenticated, ProjectMembershipNecessaryPermissions, TeamMemberAccessPermission]
    ordering = ["-last_calculated_at", "name"]

    def get_queryset(self):
        queryset = super().get_queryset()
        if self.action == "list":
            queryset = queryset.filter(deleted=False)

        queryset = queryset.annotate(count=Count(TREND_FILTER_TYPE_EVENTS))
        queryset = queryset.prefetch_related(Prefetch("steps", queryset=ActionStep.objects.order_by("id")))
        return queryset.filter(team_id=self.team_id).order_by(*self.ordering)

    def list(self, request: request.Request, *args: Any, **kwargs: Any) -> Response:
        actions = self.get_queryset()
        actions_list: List[Dict[Any, Any]] = self.serializer_class(actions, many=True, context={"request": request}).data  # type: ignore
        return Response({"results": actions_list})

    @action(methods=["GET"], detail=False)
    def people(self, request: request.Request, *args: Any, **kwargs: Any) -> Response:
        team = self.team
        filter = Filter(request=request, team=self.team)
        entity = get_target_entity(filter)

        actors, serialized_actors = ClickhouseTrendsActors(team, entity, filter).get_actors()

        current_url = request.get_full_path()
        next_url: Optional[str] = request.get_full_path()
        offset = filter.offset
        if len(actors) > 100 and next_url:
            if "offset" in next_url:
                next_url = next_url[1:]
                next_url = next_url.replace("offset=" + str(offset), "offset=" + str(offset + 100))
            else:
                next_url = request.build_absolute_uri(
                    "{}{}offset={}".format(next_url, "&" if "?" in next_url else "?", offset + 100)
                )
        else:
            next_url = None

        if request.accepted_renderer.format == "csv":
            csvrenderers.CSVRenderer.header = ["Distinct ID", "Internal ID", "Email", "Name", "Properties"]
            content = [
                {
                    "Name": get_person_name(person),
                    "Distinct ID": person.distinct_ids[0] if person.distinct_ids else "",
                    "Internal ID": str(person.uuid),
                    "Email": person.properties.get("email"),
                    "Properties": person.properties,
                }
                for person in actors
                if isinstance(person, Person)
            ]
            return Response(content)

        return Response(
            {
                "results": [{"people": serialized_actors[0:100], "count": len(serialized_actors[0:100])}],
                "next": next_url,
                "previous": current_url[1:],
            }
        )

    @action(methods=["GET"], detail=True)
    def count(self, request: request.Request, **kwargs) -> Response:
        action = self.get_object()
        query, params = format_action_filter(action)
        if query == "":
            return Response({"count": 0})

        results = sync_execute(
            "SELECT count(1) FROM events WHERE team_id = %(team_id)s AND timestamp < %(before)s AND timestamp > %(after)s AND {}".format(
                query
            ),
            {
                "team_id": action.team_id,
                "before": now().strftime("%Y-%m-%d %H:%M:%S.%f"),
                "after": (now() - relativedelta(months=3)).strftime("%Y-%m-%d %H:%M:%S.%f"),
                **params,
            },
        )
        return Response({"count": results[0][0]})

    @action(methods=["GET"], detail=False)
    def trends(self, request: request.Request, *args: Any, **kwargs: Any) -> Response:
        result = self._calculate_trends(request)
        return Response(result)

    @cached_function
    def _calculate_trends(self, request: request.Request) -> List[Dict[str, Any]]:
        team = self.team
        filter = Filter(request=request, team=self.team)
        if filter.insight == INSIGHT_STICKINESS or filter.shown_as == TRENDS_STICKINESS:
            earliest_timestamp_func = lambda team_id: Event.objects.earliest_timestamp(team_id)
            stickiness_filter = StickinessFilter(
                request=request, team=team, get_earliest_timestamp=earliest_timestamp_func
            )
            result = stickiness.Stickiness().run(stickiness_filter, team)
        else:
            result = trends.Trends().run(filter, team)

        dashboard_id = request.GET.get("from_dashboard", None)
        if dashboard_id:
            Insight.objects.filter(pk=dashboard_id).update(last_refresh=now())

        return result

    @action(methods=["GET"], detail=False)
    def retention(self, request: request.Request, *args: Any, **kwargs: Any) -> Response:
        team = self.team
        properties = request.GET.get("properties", "{}")

        try:
            properties = json.loads(properties)
        except json.decoder.JSONDecodeError:
            raise ValidationError("Properties are unparsable!")

        data: Dict[str, Any] = {"properties": properties}
        start_entity_data = request.GET.get("start_entity", None)
        if start_entity_data:
            entity_data = json.loads(start_entity_data)
            data.update({"entites": [Entity({"id": entity_data["id"], "type": entity_data["type"]})]})

        data.update({"date_from": "-11d"})
        filter = RetentionFilter(data=data, team=self.team)

        result = retention.Retention().run(filter, team)
        return Response({"data": result})

    @action(methods=["GET"], detail=False)
    def funnel(self, request: request.Request, *args: Any, **kwargs: Any) -> Response:
        team = self.team
        refresh = should_refresh(request)
        dashboard_id = request.GET.get("from_dashboard", None)

        filter = Filter(request=request, team=self.team)
        cache_key = generate_cache_key("{}_{}".format(filter.toJSON(), team.pk))
        result = {"loading": True}

        if refresh:
            cache.delete(cache_key)
        else:
            cached_result = get_safe_cache(cache_key)
            if cached_result:
                task_id = cached_result.get("task_id", None)
                if not task_id:
                    return Response(cached_result["result"])
                else:
                    return Response(result)

        payload = {"filter": filter.toJSON(), "team_id": team.pk}
        task = update_cache_item_task.delay(cache_key, CacheType.FUNNEL, payload)
        if not task.ready():
            task_id = task.id
            cache.set(cache_key, {"task_id": task_id}, 180)  # task will be live for 3 minutes

        if dashboard_id:
            Insight.objects.filter(pk=dashboard_id).update(last_refresh=now())

        return Response(result)


def filter_by_type(entity: Entity, team: Team, filter: Filter) -> QuerySet:
    events: Union[EventManager, QuerySet] = Event.objects.none()
    if filter.session:
        events = Event.objects.filter(team=team).filter(base.filter_events(team.pk, filter)).add_person_id(team.pk)
    else:
        if entity.type == TREND_FILTER_TYPE_ACTIONS:
            actions = Action.objects.filter(deleted=False)
            try:
                actions.get(pk=entity.id)
            except Action.DoesNotExist:
                return events
        events = base.process_entity_for_events(entity, team_id=team.pk, order_by=None).filter(
            base.filter_events(team.pk, filter, entity)
        )
    return events


def _filter_cohort_breakdown(events: QuerySet, filter: Filter) -> QuerySet:
    if filter.breakdown_type == "cohort" and filter.breakdown_value != "all":
        events = events.filter(
            Exists(
                CohortPeople.objects.filter(
                    cohort_id=int(cast(str, filter.breakdown_value)), person_id=OuterRef("person_id"),
                ).only("id")
            )
        )
    return events


def _filter_person_prop_breakdown(events: QuerySet, filter: Filter) -> QuerySet:
    if filter.breakdown_type == "person":
        events = events.filter(
            Exists(
                Person.objects.filter(
                    **{"id": OuterRef("person_id"), f"properties__{filter.breakdown}": filter.breakdown_value,}
                ).only("id")
            )
        )
    return events


def _filter_event_prop_breakdown(events: QuerySet, filter: Filter) -> QuerySet:
    if filter.breakdown_type == "event":
        events = events.filter(**{f"properties__{filter.breakdown}": filter.breakdown_value,})
    return events


def calculate_people(
    team: Team, events: QuerySet, filter: Filter, request: request.Request, use_offset: bool = True
) -> QuerySet:
    events = events.values("person_id").distinct()
    events = _filter_cohort_breakdown(events, filter)
    events = _filter_person_prop_breakdown(events, filter)
    events = _filter_event_prop_breakdown(events, filter)
    people = Person.objects.filter(
        team=team,
        id__in=[p["person_id"] for p in (events[filter.offset : filter.offset + 100] if use_offset else events)],
    )
    people = base.filter_persons(team.id, request, people)  # type: ignore
    people = people.prefetch_related(Prefetch("persondistinctid_set", to_attr="distinct_ids_cache"))
    return people


@receiver(post_save, sender=Action, dispatch_uid="hook-action-defined")
def action_defined(sender, instance, created, raw, using, **kwargs):
    """Trigger action_defined hooks on Action creation."""
    if created:
        raw_hook_event.send(
            sender=None,
            event_name="action_defined",
            instance=instance,
            payload=ActionSerializer(instance).data,
            user=instance.team,
        )


class LegacyActionViewSet(ActionViewSet):
    legacy_team_compatibility = True<|MERGE_RESOLUTION|>--- conflicted
+++ resolved
@@ -24,16 +24,9 @@
 from posthog.api.utils import get_target_entity
 from posthog.auth import PersonalAPIKeyAuthentication, TemporaryTokenAuthentication
 from posthog.celery import update_cache_item_task
-from posthog.constants import (
-    INSIGHT_STICKINESS,
-    TREND_FILTER_TYPE_ACTIONS,
-    TREND_FILTER_TYPE_EVENTS,
-    TRENDS_STICKINESS,
-    AvailableFeature,
-)
+from posthog.constants import INSIGHT_STICKINESS, TREND_FILTER_TYPE_ACTIONS, TREND_FILTER_TYPE_EVENTS, TRENDS_STICKINESS
 from posthog.decorators import CacheType, cached_function
 from posthog.event_usage import report_user_action
-from posthog.filters import term_search_filter_sql
 from posthog.models import (
     Action,
     ActionStep,
@@ -52,12 +45,8 @@
 from posthog.queries import base, retention, stickiness, trends
 from posthog.utils import generate_cache_key, get_safe_cache, should_refresh
 
-<<<<<<< HEAD
-from .person import PersonSerializer, get_person_name, paginated_result
+from .person import get_person_name
 from .tagged_item import TaggedItemSerializerMixin
-=======
-from .person import get_person_name
->>>>>>> c12179b5
 
 
 class ActionStepSerializer(serializers.HyperlinkedModelSerializer):
@@ -96,11 +85,8 @@
         fields = [
             "id",
             "name",
-<<<<<<< HEAD
+            "description",
             "tags",
-=======
-            "description",
->>>>>>> c12179b5
             "post_to_slack",
             "slack_message_format",
             "steps",
