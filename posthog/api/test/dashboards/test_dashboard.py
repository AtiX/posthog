from unittest import mock
from unittest.mock import ANY, MagicMock, patch

from dateutil.parser import isoparse
from django.test import override_settings
from django.utils import timezone
from django.utils.timezone import now
from freezegun import freeze_time
from rest_framework import status

from posthog.api.dashboards.dashboard import DashboardSerializer
from posthog.api.test.dashboards import DashboardAPI
from posthog.constants import AvailableFeature
from posthog.hogql_queries.legacy_compatibility.filter_to_query import filter_to_query
from posthog.models import Dashboard, DashboardTile, Filter, Insight, Team, User
from posthog.models.organization import Organization
from posthog.models.sharing_configuration import SharingConfiguration
from posthog.models.signals import mute_selected_signals
from posthog.test.base import (
    APIBaseTest,
    FuzzyInt,
    QueryMatchingTest,
    snapshot_postgres_queries,
)

valid_template: dict = {
    "template_name": "Sign up conversion template with variables",
    "dashboard_description": "Use this template to see how many users sign up after visiting your pricing page.",
    "dashboard_filters": {},
    "tiles": [
        {
            "name": "Website Unique Users (Total)",
            "type": "INSIGHT",
            "color": "blue",
            "filters": {
                "events": [{"id": "$pageview", "math": "dau", "type": "events"}],
                "compare": True,
                "display": "BoldNumber",
                "insight": "TRENDS",
                "interval": "day",
                "date_from": "-30d",
            },
            "layouts": {
                "sm": {"h": 5, "i": "21", "w": 6, "x": 0, "y": 0, "minH": 5, "minW": 3},
                "xs": {"h": 5, "i": "21", "w": 1, "x": 0, "y": 0, "minH": 5, "minW": 1},
            },
            "description": "Shows the number of unique users that use your app every day.",
        },
    ],
    "variables": [],
    # purposely missing tags as they are not required
}


class TestDashboard(APIBaseTest, QueryMatchingTest):
    def setUp(self) -> None:
        super().setUp()
        self.organization.available_product_features = [
            {
                "key": AvailableFeature.TAGGING,
                "name": AvailableFeature.TAGGING,
            },
            {
                "key": AvailableFeature.PROJECT_BASED_PERMISSIONING,
                "name": AvailableFeature.PROJECT_BASED_PERMISSIONING,
            },
            {"key": AvailableFeature.ADVANCED_PERMISSIONS, "name": AvailableFeature.ADVANCED_PERMISSIONS},
        ]

        self.organization.save()
        self.dashboard_api = DashboardAPI(self.client, self.team, self.assertEqual)

    @snapshot_postgres_queries
    def test_retrieve_dashboard_list(self):
        dashboard_names = ["a dashboard", "b dashboard"]
        for dashboard_name in dashboard_names:
            self.dashboard_api.create_dashboard({"name": dashboard_name})

        response_data = self.dashboard_api.list_dashboards()
        self.assertEqual(
            [dashboard["name"] for dashboard in response_data["results"]],
            dashboard_names,
        )

    @snapshot_postgres_queries
    def test_retrieve_dashboard(self):
        dashboard = Dashboard.objects.create(team=self.team, name="private dashboard", created_by=self.user)

        response_data = self.dashboard_api.get_dashboard(dashboard.pk)

        self.assertEqual(response_data["name"], "private dashboard")
        self.assertEqual(response_data["description"], "")
        self.assertEqual(response_data["created_by"]["distinct_id"], self.user.distinct_id)
        self.assertEqual(response_data["created_by"]["first_name"], self.user.first_name)
        self.assertEqual(response_data["creation_mode"], "default")
        self.assertEqual(
            response_data["restriction_level"],
            Dashboard.RestrictionLevel.EVERYONE_IN_PROJECT_CAN_EDIT,
        )
        self.assertEqual(
            response_data["effective_privilege_level"],
            Dashboard.RestrictionLevel.ONLY_COLLABORATORS_CAN_EDIT,
        )

    def test_create_basic_dashboard(self):
        # the front end sends an empty description even if not allowed to add one
        _, response_data = self.dashboard_api.create_dashboard({"name": "My new dashboard", "description": ""})

        self.assertEqual(response_data["name"], "My new dashboard")
        self.assertEqual(response_data["description"], "")
        self.assertEqual(response_data["tags"], [])
        self.assertEqual(response_data["creation_mode"], "default")
        self.assertEqual(
            response_data["restriction_level"],
            Dashboard.RestrictionLevel.EVERYONE_IN_PROJECT_CAN_EDIT,
        )
        self.assertEqual(
            response_data["effective_privilege_level"],
            Dashboard.RestrictionLevel.ONLY_COLLABORATORS_CAN_EDIT,
        )

        instance = Dashboard.objects.get(id=response_data["id"])
        self.assertEqual(instance.name, "My new dashboard")

    def test_update_dashboard(self):
        dashboard = Dashboard.objects.create(
            team=self.team,
            name="private dashboard",
            created_by=self.user,
            creation_mode="template",
        )
        _, response_data = self.dashboard_api.update_dashboard(
            dashboard.pk, {"name": "dashboard new name", "creation_mode": "duplicate"}
        )

        self.assertEqual(response_data["name"], "dashboard new name")
        self.assertEqual(response_data["created_by"]["distinct_id"], self.user.distinct_id)
        self.assertEqual(response_data["creation_mode"], "template")
        self.assertEqual(
            response_data["restriction_level"],
            Dashboard.RestrictionLevel.EVERYONE_IN_PROJECT_CAN_EDIT,
        )
        self.assertEqual(
            response_data["effective_privilege_level"],
            Dashboard.RestrictionLevel.ONLY_COLLABORATORS_CAN_EDIT,
        )

        dashboard.refresh_from_db()
        self.assertEqual(dashboard.name, "dashboard new name")

    def test_cannot_update_dashboard_with_invalid_filters(self):
        dashboard = Dashboard.objects.create(
            team=self.team,
            name="private dashboard",
            created_by=self.user,
            creation_mode="template",
        )
        self.dashboard_api.update_dashboard(
            dashboard.pk,
            {
                "filters": [
                    {
                        "key": "brand",
                        "value": ["1"],
                        "operator": "exact",
                        "type": "event",
                    }
                ]
            },
            expected_status=status.HTTP_400_BAD_REQUEST,
        )

        dashboard.refresh_from_db()
        self.assertEqual(dashboard.filters, {})

    def test_create_dashboard_item(self):
        dashboard = Dashboard.objects.create(team=self.team, name="public dashboard")
        self.dashboard_api.create_insight(
            {
                "dashboards": [dashboard.pk],
                "name": "dashboard item",
                "last_refresh": now(),  # This happens when you duplicate a dashboard item, caused error,
            }
        )

        dashboard_item = Insight.objects.get()
        self.assertEqual(dashboard_item.name, "dashboard item")
        self.assertEqual(list(dashboard_item.dashboards.all()), [dashboard])
        # Short ID is automatically generated
        self.assertRegex(dashboard_item.short_id, r"[0-9A-Za-z_-]{8}")

    def test_shared_dashboard(self):
        self.client.logout()
        dashboard = Dashboard.objects.create(team=self.team, name="public dashboard")
        SharingConfiguration.objects.create(team=self.team, dashboard=dashboard, access_token="testtoken", enabled=True)

        response = self.client.get("/shared_dashboard/testtoken")
        self.assertEqual(response.status_code, status.HTTP_200_OK)

    def test_return_cached_results_bleh(self):
        dashboard = Dashboard.objects.create(team=self.team, name="dashboard")

        filter_dict = {
            "events": [{"id": "$pageview"}],
            "properties": [{"key": "$browser", "value": "Mac OS X"}],
        }

        item = Insight.objects.create(filters=Filter(data=filter_dict).to_dict(), team=self.team, short_id="item11")
        DashboardTile.objects.create(dashboard=dashboard, insight=item)
        item2 = Insight.objects.create(filters=Filter(data=filter_dict).to_dict(), team=self.team, short_id="item22")
        DashboardTile.objects.create(dashboard=dashboard, insight=item2)
        response = self.dashboard_api.get_dashboard(dashboard.pk, query_params={"refresh": False, "use_cache": True})
        self.assertEqual(response["tiles"][0]["insight"]["result"], None)

        # cache results
        response = self.client.get(f"/api/projects/{self.team.id}/insights/{item.pk}?refresh=true").json()

        response = self.client.get(f"/api/projects/{self.team.id}/insights/{item2.pk}?refresh=true").json()

        # Now the dashboard has data without having to refresh
        response = self.dashboard_api.get_dashboard(dashboard.pk, query_params={"refresh": False, "use_cache": True})
        self.assertAlmostEqual(
            Dashboard.objects.get().last_accessed_at,
            now(),
            delta=timezone.timedelta(seconds=5),
        )
        self.assertEqual(response["tiles"][0]["insight"]["result"][0]["count"], 0)

    # :KLUDGE: avoid making extra queries that are explicitly not cached in tests. Avoids false N+1-s.
    @override_settings(PERSON_ON_EVENTS_OVERRIDE=False, PERSON_ON_EVENTS_V2_OVERRIDE=False)
    @snapshot_postgres_queries
    def test_adding_insights_is_not_nplus1_for_gets(self):
        with mute_selected_signals():
            dashboard_id, _ = self.dashboard_api.create_dashboard({"name": "dashboard"})
            filter_dict = {
                "events": [{"id": "$pageview"}],
                "properties": [{"key": "$browser", "value": "Mac OS X"}],
                "insight": "TRENDS",
            }

            baseline = 3

            with self.assertNumQueries(baseline + 10):
                self.dashboard_api.get_dashboard(dashboard_id, query_params={"no_items_field": "true"})

            self.dashboard_api.create_insight({"filters": filter_dict, "dashboards": [dashboard_id]})
            with self.assertNumQueries(baseline + 10 + 10):
                self.dashboard_api.get_dashboard(dashboard_id, query_params={"no_items_field": "true"})

            self.dashboard_api.create_insight({"filters": filter_dict, "dashboards": [dashboard_id]})
            with self.assertNumQueries(baseline + 10 + 10):
                self.dashboard_api.get_dashboard(dashboard_id, query_params={"no_items_field": "true"})

            self.dashboard_api.create_insight({"filters": filter_dict, "dashboards": [dashboard_id]})
            with self.assertNumQueries(baseline + 10 + 10):
                self.dashboard_api.get_dashboard(dashboard_id, query_params={"no_items_field": "true"})

    @snapshot_postgres_queries
    def test_listing_dashboards_is_not_nplus1(self) -> None:
        self.client.logout()

        self.organization.available_product_features = []
        self.organization.save()
        self.team.access_control = True
        self.team.save()

        user_with_collaboration = User.objects.create_and_join(
            self.organization, "no-collaboration-feature@posthog.com", None
        )
        self.client.force_login(user_with_collaboration)

        with self.assertNumQueries(9):
            self.dashboard_api.list_dashboards()

        for i in range(5):
            dashboard_id, _ = self.dashboard_api.create_dashboard({"name": f"dashboard-{i}", "description": i})
            for j in range(3):
                self.dashboard_api.create_insight({"dashboards": [dashboard_id], "name": f"insight-{j}"})

            with self.assertNumQueries(FuzzyInt(10, 11)):
                self.dashboard_api.list_dashboards(query_params={"limit": 300})

    def test_listing_dashboards_does_not_include_tiles(self) -> None:
        dashboard_one_id, _ = self.dashboard_api.create_dashboard({"name": "dashboard-1"})
        dashboard_two_id, _ = self.dashboard_api.create_dashboard({"name": "dashboard-2"})
        self.dashboard_api.create_insight({"dashboards": [dashboard_two_id, dashboard_one_id], "name": f"insight"})

        assert len(self.dashboard_api.get_dashboard(dashboard_one_id)["tiles"]) == 1
        assert len(self.dashboard_api.get_dashboard(dashboard_two_id)["tiles"]) == 1

        response = self.dashboard_api.list_dashboards(query_params={"limit": 100})

        assert [r.get("items", None) for r in response["results"]] == [None, None]
        assert [r.get("tiles", None) for r in response["results"]] == [None, None]

    @snapshot_postgres_queries
    def test_loading_individual_dashboard_does_not_prefetch_all_possible_tiles(self) -> None:
        """
        this test only exists for the query snapshot
        which can be used to check if all dashboard tiles are being queried.
        look for a query on posthog_dashboard_tile with
        ```
            AND "posthog_dashboardtile"."dashboard_id" = 2
            AND "posthog_dashboardtile"."dashboard_id" IN (1,
         ```
        """
        dashboard_one_id, _ = self.dashboard_api.create_dashboard({"name": "dashboard-1"})
        dashboard_two_id, _ = self.dashboard_api.create_dashboard({"name": "dashboard-2"})
        self.dashboard_api.create_insight({"dashboards": [dashboard_two_id, dashboard_one_id], "name": f"insight"})
        self.dashboard_api.create_insight({"dashboards": [dashboard_one_id], "name": f"insight"})
        self.dashboard_api.create_insight({"dashboards": [dashboard_one_id], "name": f"insight"})
        self.dashboard_api.create_insight({"dashboards": [dashboard_one_id], "name": f"insight"})

        # so DB has 5 tiles, but we only load need to 1
        self.dashboard_api.get_dashboard(dashboard_one_id)

    def test_no_cache_available(self):
        dashboard = Dashboard.objects.create(team=self.team, name="dashboard")
        filter_dict = {
            "events": [{"id": "$pageview"}],
            "properties": [{"key": "$browser", "value": "Mac OS X"}],
        }

        with freeze_time("2020-01-04T13:00:01Z"):
            # Pretend we cached something a while ago, but we won't have anything in the redis cache
            insight = Insight.objects.create(
                filters=Filter(data=filter_dict).to_dict(),
                team=self.team,
                last_refresh=now(),
            )
            DashboardTile.objects.create(dashboard=dashboard, insight=insight)

        with freeze_time("2020-01-20T13:00:01Z"):
            response = self.dashboard_api.get_dashboard(dashboard.pk)

        self.assertEqual(response["tiles"][0]["insight"]["result"], None)
        self.assertEqual(response["tiles"][0]["last_refresh"], None)

    def test_refresh_cache(self):
        dashboard = Dashboard.objects.create(team=self.team, name="dashboard")

        with freeze_time("2020-01-04T13:00:01Z"):
            # Pretend we cached something a while ago, but we won't have anything in the redis cache
            item_default: Insight = Insight.objects.create(
                filters=Filter(
                    data={
                        "events": [{"id": "$pageview"}],
                        "properties": [{"key": "$browser", "value": "Mac OS X"}],
                    }
                ).to_dict(),
                team=self.team,
                order=0,
            )
            DashboardTile.objects.create(dashboard=dashboard, insight=item_default)
            item_trends: Insight = Insight.objects.create(
                filters=Filter(
                    data={
                        "display": "ActionsLineGraph",
                        "events": [
                            {
                                "id": "$pageview",
                                "type": "events",
                                "order": 0,
                                "properties": [],
                            }
                        ],
                        "filters": [],
                        "interval": "day",
                        "pagination": {},
                        "session": "avg",
                    }
                ).to_dict(),
                team=self.team,
                order=1,
            )
        DashboardTile.objects.create(dashboard=dashboard, insight=item_trends)

        with freeze_time("2020-01-20T13:00:01Z"):
            response_data = self.dashboard_api.get_dashboard(dashboard.pk, query_params={"refresh": True})

            self.assertEqual(response_data["tiles"][0]["is_cached"], False)
            self.assertIsNotNone(response_data["tiles"][0]["insight"]["result"])
            self.assertIsNotNone(response_data["tiles"][0]["insight"]["last_refresh"])
            self.assertIsNotNone(response_data["tiles"][0]["last_refresh"])
            self.assertEqual(response_data["tiles"][0]["insight"]["result"][0]["count"], 0)

            item_default.refresh_from_db()
            item_trends.refresh_from_db()

            self.assertEqual(
                isoparse(response_data["tiles"][0]["last_refresh"]),
                item_default.caching_state.last_refresh,
            )
            self.assertEqual(
                isoparse(response_data["tiles"][1]["last_refresh"]),
                item_default.caching_state.last_refresh,
            )

            self.assertAlmostEqual(
                item_default.caching_state.last_refresh,
                now(),
                delta=timezone.timedelta(seconds=5),
            )
            self.assertAlmostEqual(
                item_trends.caching_state.last_refresh,
                now(),
                delta=timezone.timedelta(seconds=5),
            )

    def test_dashboard_endpoints(self):
        # create
        _, response_json = self.dashboard_api.create_dashboard({"name": "Default", "pinned": "true"})
        self.assertEqual(response_json["name"], "Default")
        self.assertEqual(response_json["creation_mode"], "default")
        self.assertEqual(response_json["pinned"], True)

        # retrieve
        response = self.dashboard_api.list_dashboards()
        pk = Dashboard.objects.first().pk  # type: ignore
        self.assertEqual(response["results"][0]["id"], pk)
        self.assertEqual(response["results"][0]["name"], "Default")

        # soft-delete
        self.dashboard_api.soft_delete(pk, "dashboards")
        self.dashboard_api.get_dashboard(pk, expected_status=status.HTTP_404_NOT_FOUND)
        response = self.dashboard_api.list_dashboards()
        self.assertEqual(len(response["results"]), 0)

        # restore after soft-deletion
        self.dashboard_api.update_dashboard(pk, {"deleted": False})

        response = self.dashboard_api.list_dashboards()
        self.assertEqual(len(response["results"]), 1)

        self.dashboard_api.get_dashboard(pk, expected_status=status.HTTP_200_OK)

    def test_delete_does_not_delete_insights_by_default(self):
        dashboard_id, _ = self.dashboard_api.create_dashboard({"filters": {"date_from": "-14d"}})
        insight_id, _ = self.dashboard_api.create_insight(
            {
                "filters": {"hello": "test", "date_from": "-7d"},
                "dashboards": [dashboard_id],
                "name": "some_item",
            }
        )

        dashboard_before_delete = self.dashboard_api.get_dashboard(dashboard_id)
        assert len(dashboard_before_delete["tiles"]) == 1

        self.dashboard_api.soft_delete(dashboard_id, "dashboards")
        self.dashboard_api.get_dashboard(dashboard_id, expected_status=status.HTTP_404_NOT_FOUND)
        self.dashboard_api.get_insight(insight_id, self.team.id, expected_status=status.HTTP_200_OK)

        with self.assertRaises(DashboardTile.DoesNotExist):
            DashboardTile.objects.get(dashboard_id=dashboard_id, insight_id=insight_id)

        tile = DashboardTile.objects_including_soft_deleted.get(dashboard_id=dashboard_id, insight_id=insight_id)
        assert tile.deleted is True

    def test_delete_dashboard_can_delete_tiles(self):
        dashboard_one_id, _ = self.dashboard_api.create_dashboard({"filters": {"date_from": "-14d"}})
        dashboard_two_id, _ = self.dashboard_api.create_dashboard({"filters": {"date_from": "-14d"}})

        insight_on_one_dashboard_id, _ = self.dashboard_api.create_insight(
            {"name": "on one dashboard", "dashboards": [dashboard_one_id]}
        )

        insight_on_two_dashboards_id, _ = self.dashboard_api.create_insight(
            {
                "name": "on two dashboards",
                "dashboards": [dashboard_one_id, dashboard_two_id],
            }
        )

        dashboard_one_before_delete = self.dashboard_api.get_dashboard(dashboard_one_id)
        assert len(dashboard_one_before_delete["tiles"]) == 2

        dashboard_two_before_delete = self.dashboard_api.get_dashboard(dashboard_two_id)
        assert len(dashboard_two_before_delete["tiles"]) == 1

        self.dashboard_api.soft_delete(dashboard_one_id, "dashboards", {"delete_insights": True})

        self.dashboard_api.get_insight(
            insight_on_one_dashboard_id,
            self.team.id,
            expected_status=status.HTTP_404_NOT_FOUND,
        )
        self.dashboard_api.get_insight(
            insight_on_two_dashboards_id,
            self.team.id,
            expected_status=status.HTTP_200_OK,
        )

        dashboard_two_after_delete = self.dashboard_api.get_dashboard(dashboard_two_id)
        assert len(dashboard_two_after_delete["tiles"]) == 1

    def test_dashboard_items(self):
        dashboard_id, _ = self.dashboard_api.create_dashboard({"filters": {"date_from": "-14d"}})
        insight_id, _ = self.dashboard_api.create_insight(
            {
                "filters": {"hello": "test", "date_from": "-7d"},
                "dashboards": [dashboard_id],
                "name": "some_item",
            }
        )

        response = self.dashboard_api.get_dashboard(dashboard_id)
        self.assertEqual(len(response["tiles"]), 1)
        self.assertEqual(response["tiles"][0]["insight"]["name"], "some_item")
        self.assertEqual(response["tiles"][0]["insight"]["filters"]["date_from"], "-14d")

        item_response = self.client.get(f"/api/projects/{self.team.id}/insights/").json()
        self.assertEqual(item_response["results"][0]["name"], "some_item")

        # delete
        self.dashboard_api.soft_delete(insight_id, "insights")
        items_response = self.client.get(f"/api/projects/{self.team.id}/insights/").json()
        self.assertEqual(len(items_response["results"]), 0)

        excludes_deleted_insights_response = self.dashboard_api.get_dashboard(dashboard_id)
        self.assertEqual(len(excludes_deleted_insights_response["tiles"]), 0)
        self.assertEqual(len(excludes_deleted_insights_response["tiles"]), 0)

    def test_dashboard_insights_out_of_synch_with_tiles_are_not_shown(self):
        """
        regression test reported by customer, insight was deleted without deleting its tiles and was still shown
        """
        dashboard_id, _ = self.dashboard_api.create_dashboard({"filters": {"date_from": "-14d"}})
        insight_id, _ = self.dashboard_api.create_insight(
            {
                "filters": {"hello": "test", "date_from": "-7d"},
                "dashboards": [dashboard_id],
                "name": "some_item",
            }
        )
        out_of_synch_insight_id, _ = self.dashboard_api.create_insight(
            {
                "filters": {"hello": "test", "date_from": "-7d"},
                "dashboards": [dashboard_id],
                "name": "out of synch",
            }
        )

        response = self.dashboard_api.get_dashboard(dashboard_id)
        self.assertEqual(len(response["tiles"]), 2)

        Insight.objects.filter(id=out_of_synch_insight_id).update(deleted=True)
        assert DashboardTile.objects.get(insight_id=out_of_synch_insight_id).deleted is None

        excludes_deleted_insights_response = self.dashboard_api.get_dashboard(dashboard_id)
        self.assertEqual(len(excludes_deleted_insights_response["tiles"]), 1)

        # if loaded directly e.g. when shared/exported it doesn't use the ViewSet's queryset...
        # so delete filtering needs to be in more places
        dashboard = Dashboard.objects.get(id=dashboard_id)
        mock_view = MagicMock()
        mock_view.action = "retrieve"
        mock_request = MagicMock()
        mock_request.query_params.get.return_value = None
        dashboard_data = DashboardSerializer(dashboard, context={"view": mock_view, "request": mock_request}).data
        assert len(dashboard_data["tiles"]) == 1

    def test_dashboard_insight_tiles_can_be_loaded_correct_context(self):
        dashboard_id, _ = self.dashboard_api.create_dashboard({"filters": {"date_from": "-14d"}})
        insight_id, _ = self.dashboard_api.create_insight(
            {
                "filters": {"hello": "test", "date_from": "-7d"},
                "dashboards": [dashboard_id],
                "name": "some_item",
            }
        )

        response = self.dashboard_api.get_dashboard(dashboard_id)
        self.assertEqual(len(response["tiles"]), 1)
        tile = response["tiles"][0]

        assert tile["insight"]["id"] == insight_id
        assert tile["insight"]["filters"]["date_from"] == "-14d"

    def test_dashboard_filtering_on_properties(self):
        dashboard_id, _ = self.dashboard_api.create_dashboard({"filters": {"date_from": "-24h"}})
        _, response = self.dashboard_api.update_dashboard(
            dashboard_id,
            {
                "filters": {
                    "date_from": "-24h",
                    "properties": [{"key": "prop", "value": "val"}],
                }
            },
        )

        self.assertEqual(response["filters"]["properties"], [{"key": "prop", "value": "val"}])

        insight_id, _ = self.dashboard_api.create_insight(
            {
                "filters": {"hello": "test", "date_from": "-7d"},
                "dashboards": [dashboard_id],
                "name": "some_item",
            }
        )

        response = self.dashboard_api.get_dashboard(dashboard_id)
        self.assertEqual(len(response["tiles"]), 1)
        self.assertEqual(response["tiles"][0]["insight"]["name"], "some_item")
        self.assertEqual(
            response["tiles"][0]["insight"]["filters"]["properties"],
            [{"key": "prop", "value": "val"}],
        )

    def test_dashboard_filter_is_applied_even_if_insight_is_created_before_dashboard(self):
        insight_id, _ = self.dashboard_api.create_insight(
            {"filters": {"hello": "test", "date_from": "-7d"}, "name": "some_item"}
        )

        dashboard_id, _ = self.dashboard_api.create_dashboard({"filters": {"date_from": "-14d"}})

        # add the insight to the dashboard
        self.dashboard_api.add_insight_to_dashboard([dashboard_id], insight_id)

        response = self.dashboard_api.get_dashboard(dashboard_id)
        self.assertEqual(response["tiles"][0]["insight"]["filters"]["date_from"], "-14d")

        # which doesn't change the insight's filter
        response = self.dashboard_api.get_insight(insight_id)
        self.assertEqual(response["filters"]["date_from"], "-7d")

    def test_dashboard_items_history_per_user(self):
        test_user = User.objects.create_and_join(self.organization, "test@test.com", None)

        Insight.objects.create(filters={"hello": "test"}, team=self.team, created_by=test_user)

        self.dashboard_api.create_insight({"filters": {"hello": "test"}})

        response = self.client.get(f"/api/projects/{self.team.id}/insights/?user=true").json()
        self.assertEqual(response["count"], 1)

    def test_dashboard_items_history_saved(self):
        self.dashboard_api.create_insight({"filters": {"hello": "test"}, "saved": True})
        self.dashboard_api.create_insight({"filters": {"hello": "test"}})

        response = self.client.get(f"/api/projects/{self.team.id}/insights/?user=true&saved=true").json()
        self.assertEqual(response["count"], 1)

    def test_dashboard_item_layout(self):
        dashboard_id, _ = self.dashboard_api.create_dashboard({"name": "asdasd", "pinned": True})

        insight_id, _ = self.dashboard_api.create_insight(
            {
                "filters": {"hello": "test"},
                "dashboards": [dashboard_id],
                "name": "another",
            }
        )

        dashboard_json = self.dashboard_api.get_dashboard(dashboard_id)
        tiles = dashboard_json["tiles"]
        assert len(tiles) == 1

        # layouts used to live on insights, but moved onto the relation from a dashboard to its insights
        self.dashboard_api.set_tile_layout(dashboard_id, expected_tiles_to_update=1)

        dashboard_json = self.dashboard_api.get_dashboard(dashboard_id, query_params={"refresh": False})
        first_tile_layouts = dashboard_json["tiles"][0]["layouts"]

        self.assertTrue("sm" in first_tile_layouts)

    def test_dashboard_tile_color_can_be_set_for_new_or_existing_tiles(self):
        dashboard_id, _ = self.dashboard_api.create_dashboard({"name": "asdasd", "pinned": True})

        insight_id, _ = self.dashboard_api.create_insight(
            {
                "filters": {"hello": "test"},
                "dashboards": [dashboard_id],
                "name": "another",
            }
        )

        dashboard_json = self.dashboard_api.get_dashboard(dashboard_id)
        tiles = dashboard_json["tiles"]
        assert len(tiles) == 1
        tile_id = tiles[0]["id"]

        self.dashboard_api.update_dashboard(
            dashboard_id,
            {
                "tiles": [
                    {
                        "id": tile_id,
                        "color": "red",
                        "is_cached": True,  # included to ensure we can update existing tiles with this readonly property
                    },
                    {
                        "id": tile_id + 1,
                        "color": "red",
                        "is_cached": True,  # included to ensure we can update new tiles with this readonly property
                        "text": {"body": "an example"},
                        "layouts": {},
                    },
                ]
            },
        )

        dashboard_json = self.dashboard_api.get_dashboard(dashboard_id, query_params={"refresh": False})
        assert dashboard_json["tiles"][0]["color"] == "red"

    @patch("posthog.api.dashboards.dashboard.report_user_action")
    def test_dashboard_from_template(self, mock_capture):
        _, response = self.dashboard_api.create_dashboard({"name": "another", "use_template": "DEFAULT_APP"})
        self.assertGreater(Insight.objects.count(), 1)
        self.assertEqual(response["creation_mode"], "template")

        # Assert analytics are sent
        mock_capture.assert_called_once_with(
            self.user,
            "dashboard created",
            {
                "created_at": mock.ANY,
                "dashboard_id": None,
                "duplicated": False,
                "from_template": True,
                "has_description": False,
                "is_shared": False,
                "item_count": 6,
                "pinned": False,
                "tags_count": 0,
                "template_key": "DEFAULT_APP",
            },
        )

    def test_dashboard_creation_validation(self):
        existing_dashboard = Dashboard.objects.create(team=self.team, name="existing dashboard", created_by=self.user)

        # invalid - both use_template and use_dashboard are set
        self.dashboard_api.create_dashboard(
            {"name": "another", "use_template": "DEFAULT_APP", "use_dashboard": 1},
            expected_status=status.HTTP_400_BAD_REQUEST,
        )

        # invalid - use_template is set and use_dashboard empty string
        self.dashboard_api.create_dashboard(
            {"name": "another", "use_template": "DEFAULT_APP", "use_dashboard": ""},
            expected_status=status.HTTP_400_BAD_REQUEST,
        )

        # valid - use_template empty and use_dashboard is not set
        self.dashboard_api.create_dashboard(
            {"name": "another", "use_template": ""},
            expected_status=status.HTTP_201_CREATED,
        )

        # valid - only use_template is set
        self.dashboard_api.create_dashboard(
            {"name": "another", "use_template": "DEFAULT_APP"},
            expected_status=status.HTTP_201_CREATED,
        )

        # valid - only use_dashboard is set
        self.dashboard_api.create_dashboard(
            {"name": "another", "use_dashboard": existing_dashboard.id},
            expected_status=status.HTTP_201_CREATED,
        )

        # valid - use_dashboard is set and use_template empty string
        self.dashboard_api.create_dashboard(
            {
                "name": "another",
                "use_template": "",
                "use_dashboard": existing_dashboard.id,
            },
            expected_status=status.HTTP_201_CREATED,
        )

        # valid - both use_template and use_dashboard are not set
        self.dashboard_api.create_dashboard(
            {"name": "another"},
            expected_status=status.HTTP_201_CREATED,
        )

    def test_dashboard_creation_mode(self):
        # template
        _, response = self.dashboard_api.create_dashboard({"name": "another", "use_template": "DEFAULT_APP"})
        self.assertEqual(response["creation_mode"], "template")

        # duplicate
        existing_dashboard = Dashboard.objects.create(team=self.team, name="existing dashboard", created_by=self.user)
        _, response = self.dashboard_api.create_dashboard(
            {"name": "another", "use_dashboard": existing_dashboard.id},
        )
        self.assertEqual(response["creation_mode"], "duplicate")

        # default
        _, response = self.dashboard_api.create_dashboard(
            {"name": "another"},
        )
        self.assertEqual(response["creation_mode"], "default")

    def test_dashboard_duplication_does_not_duplicate_tiles_by_default(self):
        existing_dashboard = Dashboard.objects.create(team=self.team, name="existing dashboard", created_by=self.user)
        insight_one_id, _ = self.dashboard_api.create_insight(
            {"dashboards": [existing_dashboard.pk], "name": "the insight"}
        )
        _, dashboard_with_tiles = self.dashboard_api.create_text_tile(existing_dashboard.id)

        _, duplicate_response = self.dashboard_api.create_dashboard(
            {"name": "another", "use_dashboard": existing_dashboard.id}
        )

        after_duplication_insight_id = duplicate_response["tiles"][0]["insight"]["id"]
        assert after_duplication_insight_id == insight_one_id
        assert duplicate_response["tiles"][0]["insight"]["name"] == "the insight"

        after_duplication_tile_id = duplicate_response["tiles"][1]["text"]["id"]
        assert after_duplication_tile_id == dashboard_with_tiles["tiles"][1]["text"]["id"]

    def test_dashboard_duplication_without_tile_duplicate_excludes_soft_deleted_tiles(self):
        existing_dashboard = Dashboard.objects.create(team=self.team, name="existing dashboard", created_by=self.user)
        insight_one_id, _ = self.dashboard_api.create_insight(
            {"dashboards": [existing_dashboard.pk], "name": "the insight"}
        )
        _, dashboard_with_tiles = self.dashboard_api.create_text_tile(existing_dashboard.id)
        insight_two_id, _ = self.dashboard_api.create_insight(
            {"dashboards": [existing_dashboard.pk], "name": "the second insight"}
        )
        dashboard_json = self.dashboard_api.get_dashboard(existing_dashboard.pk)
        assert len(dashboard_json["tiles"]) == 3
        tile_to_delete = dashboard_json["tiles"][2]
        assert tile_to_delete["insight"]["id"] == insight_two_id

        self.dashboard_api.update_dashboard(
            existing_dashboard.pk,
            {"tiles": [{"id": tile_to_delete["id"], "deleted": True}]},
        )
        dashboard_json = self.dashboard_api.get_dashboard(existing_dashboard.pk)
        assert len(dashboard_json["tiles"]) == 2

        _, duplicate_response = self.dashboard_api.create_dashboard(
            {"name": "another", "use_dashboard": existing_dashboard.pk}
        )
        assert len(duplicate_response["tiles"]) == 2

    def test_dashboard_duplication_can_duplicate_tiles(self):
        existing_dashboard = Dashboard.objects.create(team=self.team, name="existing dashboard", created_by=self.user)
        insight_one_id, _ = self.dashboard_api.create_insight(
            {"dashboards": [existing_dashboard.pk], "name": "the insight"}
        )
        _, dashboard_with_tiles = self.dashboard_api.create_text_tile(existing_dashboard.id)

        _, duplicate_response = self.dashboard_api.create_dashboard(
            {
                "name": "another",
                "use_dashboard": existing_dashboard.id,
                "duplicate_tiles": True,
            }
        )

        after_duplication_insight_id = duplicate_response["tiles"][0]["insight"]["id"]
        assert after_duplication_insight_id != insight_one_id
        assert duplicate_response["tiles"][0]["insight"]["name"] == "the insight (Copy)"

        after_duplication_tile_id = duplicate_response["tiles"][1]["text"]["id"]
        assert after_duplication_tile_id != dashboard_with_tiles["tiles"][1]["text"]["id"]

    def test_dashboard_duplication_can_duplicate_tiles_without_editing_name_if_there_is_none(self) -> None:
        existing_dashboard = Dashboard.objects.create(team=self.team, name="existing dashboard", created_by=self.user)
        self.dashboard_api.create_insight({"dashboards": [existing_dashboard.pk], "name": None})
        self.dashboard_api.create_text_tile(existing_dashboard.pk)

        _, duplicate_response = self.dashboard_api.create_dashboard(
            {
                "name": "another",
                "use_dashboard": existing_dashboard.pk,
                "duplicate_tiles": True,
            }
        )

        assert duplicate_response is not None
        assert len(duplicate_response.get("tiles", [])) == 2

        insight_tile = next(tile for tile in duplicate_response["tiles"] if "insight" in tile)
        text_tile = next(tile for tile in duplicate_response["tiles"] if "text" in tile)

        # this test only needs to check that insight name is still None,
        # but it flaps in CI.
        # my guess was that the order of the response is not guaranteed
        # but even after lifting insight tile out specifically, it still flaps
        # it isn't clear from the error if insight_tile or insight_tile["insight"] is None
        with self.retry_assertion():
            assert insight_tile is not None
            assert insight_tile["insight"] is not None
            assert insight_tile["insight"]["name"] is None
            assert text_tile is not None

    def test_dashboard_duplication(self):
        existing_dashboard = Dashboard.objects.create(team=self.team, name="existing dashboard", created_by=self.user)
        insight1 = Insight.objects.create(filters={"name": "test1"}, team=self.team, last_refresh=now())
        tile1 = DashboardTile.objects.create(dashboard=existing_dashboard, insight=insight1)
        insight2 = Insight.objects.create(filters={"name": "test2"}, team=self.team, last_refresh=now())
        tile2 = DashboardTile.objects.create(dashboard=existing_dashboard, insight=insight2)
        _, response = self.dashboard_api.create_dashboard({"name": "another", "use_dashboard": existing_dashboard.pk})
        self.assertEqual(response["creation_mode"], "duplicate")

        self.assertEqual(len(response["tiles"]), len(existing_dashboard.insights.all()))

        existing_dashboard_item_id_set = {tile1.pk, tile2.pk}
        response_item_id_set = {x.get("id", None) for x in response["tiles"]}
        # check both sets are disjoint to verify that the new items' ids are different than the existing items

        self.assertTrue(existing_dashboard_item_id_set.isdisjoint(response_item_id_set))

        for item in response["tiles"]:
            self.assertNotEqual(item.get("dashboard", None), existing_dashboard.pk)

    def test_invalid_dashboard_duplication(self):
        # pass a random number (non-existent dashboard id) as use_dashboard
        self.dashboard_api.create_dashboard(
            {"name": "another", "use_dashboard": 12345},
            expected_status=status.HTTP_400_BAD_REQUEST,
        )

    def test_duplication_fail_for_different_team(self):
        another_team = Team.objects.create(organization=self.organization)
        another_team_dashboard = Dashboard.objects.create(team=another_team, name="Another Team's Dashboard")
        self.dashboard_api.create_dashboard(
            {"name": "another", "use_dashboard": another_team_dashboard.id},
            expected_status=status.HTTP_400_BAD_REQUEST,
        )

    def test_return_cached_results_dashboard_has_filters(self):
        # create a dashboard with no filters
        dashboard: Dashboard = Dashboard.objects.create(team=self.team, name="dashboard")

        filter_dict = {
            "events": [{"id": "$pageview"}],
            "properties": [{"key": "$browser", "value": "Mac OS X"}],
            "date_from": "-7d",
            "insight": "TRENDS",
        }

        # create two insights with a -7d date from filter
        self.dashboard_api.create_insight({"filters": filter_dict, "dashboards": [dashboard.pk]})
        self.dashboard_api.create_insight({"filters": filter_dict, "dashboards": [dashboard.pk]})

        query = filter_to_query(filter_dict).model_dump()

        # cache insight results for trends with a -7d date from
        response = self.client.post(f"/api/projects/{self.team.id}/query/", data={"query": query})
        self.assertEqual(response.status_code, 200)
        dashboard_json = self.dashboard_api.get_dashboard(dashboard.pk)
        self.assertEqual(len(dashboard_json["tiles"][0]["insight"]["result"][0]["days"]), 8)

        # set a filter on the dashboard
        _, patch_response_json = self.dashboard_api.update_dashboard(
            dashboard.pk,
            {"filters": {"date_from": "-24h"}},
        )

        self.assertEqual(patch_response_json["tiles"][0]["insight"]["result"], None)
        dashboard.refresh_from_db()
        self.assertEqual(dashboard.filters, {"date_from": "-24h"})

        # cache results
        filter_dict["date_from"] = "-24h"
        response = self.client.post(
            f"/api/projects/{self.team.id}/query/",
            data={"query": filter_to_query(filter_dict).model_dump()},
        )

        self.assertEqual(response.status_code, 200)

        # Expecting this to only have one day as per the dashboard filter
        dashboard_json = self.dashboard_api.get_dashboard(dashboard.pk)
        self.assertEqual(len(dashboard_json["tiles"][0]["insight"]["result"][0]["days"]), 2)

    def test_invalid_properties(self):
        properties = "invalid_json"

        response = self.client.get(f"/api/projects/{self.team.id}/insights/trend/?properties={properties}")

        self.assertEqual(response.status_code, 400, response.content)
        self.assertDictEqual(
            response.json(),
            self.validation_error_response("Properties are unparsable!", "invalid_input"),
            response.content,
        )

    def test_insights_with_no_insight_set(self):
        # We were saving some insights on the default dashboard with no insight
        dashboard = Dashboard.objects.create(team=self.team, name="Dashboard", created_by=self.user)
        item = Insight.objects.create(
            filters={"events": [{"id": "$pageview"}]},
            team=self.team,
            last_refresh=now(),
        )
        DashboardTile.objects.create(insight=item, dashboard=dashboard)
        response = self.dashboard_api.get_dashboard(dashboard.pk)
        self.assertEqual(
            response["tiles"][0]["insight"]["filters"],
            {
                "events": [{"id": "$pageview"}],
                "insight": "TRENDS",
                "date_from": None,
                "date_to": None,
            },
        )

    def test_retrieve_dashboard_different_team(self):
        team2 = Team.objects.create(organization=Organization.objects.create(name="a"))
        dashboard = Dashboard.objects.create(team=team2, name="dashboard", created_by=self.user)
        self.dashboard_api.get_dashboard(dashboard.pk, team_id=team2.pk, expected_status=status.HTTP_403_FORBIDDEN)

    def test_patch_api_as_form_data(self):
        dashboard = Dashboard.objects.create(team=self.team, name="dashboard", created_by=self.user)
        response = self.client.patch(
            f"/api/projects/{self.team.id}/dashboards/{dashboard.pk}/",
            data="name=replaced",
            content_type="application/x-www-form-urlencoded",
        )
        self.assertEqual(response.status_code, 200, response.content)
        self.assertEqual(response.json()["name"], "replaced")

    def test_dashboard_does_not_load_insight_that_was_deleted(self) -> None:
        dashboard_id, _ = self.dashboard_api.create_dashboard({"name": "dashboard"})
        insight_id, _ = self.dashboard_api.create_insight({"dashboards": [dashboard_id]})

        self.dashboard_api.soft_delete(insight_id, "insights")
        dashboard = self.dashboard_api.get_dashboard(dashboard_id)
        self.assertEqual(dashboard["tiles"], [])

    def test_can_soft_delete_insight_after_soft_deleting_dashboard(self) -> None:
        filter_dict = {
            "events": [{"id": "$pageview"}],
            "properties": [{"key": "$browser", "value": "Mac OS X"}],
            "insight": "TRENDS",
        }

        dashboard_id, _ = self.dashboard_api.create_dashboard({"name": "dashboard"})
        insight_id, _ = self.dashboard_api.create_insight({"filters": filter_dict, "dashboards": [dashboard_id]})

        self.dashboard_api.soft_delete(dashboard_id, "dashboards")

        insight_json = self.dashboard_api.get_insight(insight_id=insight_id)
        self.assertEqual(insight_json["dashboards"], [])

        self.dashboard_api.soft_delete(insight_id, "insights")

    def test_can_soft_delete_dashboard_after_soft_deleting_insight(self) -> None:
        filter_dict = {
            "events": [{"id": "$pageview"}],
            "properties": [{"key": "$browser", "value": "Mac OS X"}],
            "insight": "TRENDS",
        }

        dashboard_id, _ = self.dashboard_api.create_dashboard({"name": "dashboard"})
        insight_id, _ = self.dashboard_api.create_insight({"filters": filter_dict, "dashboards": [dashboard_id]})

        self.dashboard_api.soft_delete(insight_id, "insights")

        self.dashboard_api.get_insight(insight_id=insight_id, expected_status=status.HTTP_404_NOT_FOUND)

        dashboard_json = self.dashboard_api.get_dashboard(dashboard_id)
        self.assertEqual(len(dashboard_json["tiles"]), 0)

        self.dashboard_api.soft_delete(dashboard_id, "dashboards")

    def test_hard_delete_is_forbidden(self) -> None:
        dashboard_id, _ = self.dashboard_api.create_dashboard({"name": "dashboard"})
        api_response = self.client.delete(f"/api/projects/{self.team.id}/dashboards/{dashboard_id}")
        self.assertEqual(api_response.status_code, status.HTTP_405_METHOD_NOT_ALLOWED)
        self.dashboard_api.get_dashboard(dashboard_id, expected_status=status.HTTP_200_OK)

    def test_soft_delete_can_be_reversed_with_patch(self) -> None:
        dashboard_id, _ = self.dashboard_api.create_dashboard({"name": "dashboard"})
        self.dashboard_api.create_insight({"dashboards": [dashboard_id]})
        self.dashboard_api.create_text_tile(dashboard_id)

        dashboard_json = self.dashboard_api.get_dashboard(dashboard_id, expected_status=status.HTTP_200_OK)
        self.assertEqual(len(dashboard_json["tiles"]), 2, dashboard_json["tiles"])

        self.dashboard_api.soft_delete(dashboard_id, "dashboards")

        self.dashboard_api.update_dashboard(dashboard_id, {"deleted": False})

        dashboard_json = self.dashboard_api.get_dashboard(dashboard_id, expected_status=status.HTTP_200_OK)
        self.assertEqual(len(dashboard_json["tiles"]), 2, dashboard_json["tiles"])

    def test_soft_delete_does_not_delete_tiles(self) -> None:
        dashboard_id, _ = self.dashboard_api.create_dashboard({"name": "to delete"})
        other_dashboard_id, _ = self.dashboard_api.create_dashboard({"name": "not to delete"})
        insight_one_id, _ = self.dashboard_api.create_insight({"dashboards": [dashboard_id, other_dashboard_id]})
        insight_two_id, _ = self.dashboard_api.create_insight({"dashboards": [dashboard_id]})
        self.dashboard_api.create_text_tile(dashboard_id)

        self.dashboard_api.soft_delete(dashboard_id, "dashboards")

        insight_one_json = self.dashboard_api.get_insight(insight_id=insight_one_id)
        assert [t["dashboard_id"] for t in insight_one_json["dashboard_tiles"]] == [other_dashboard_id]
        assert insight_one_json["dashboards"] == [other_dashboard_id]
        assert insight_one_json["deleted"] is False
        insight_two_json = self.dashboard_api.get_insight(insight_id=insight_two_id)
        assert [t["dashboard_id"] for t in insight_two_json["dashboard_tiles"]] == []
        assert insight_two_json["dashboards"] == []
        assert insight_two_json["deleted"] is False

    def test_can_move_tile_between_dashboards(self) -> None:
        filter_dict = {
            "events": [{"id": "$pageview"}],
            "properties": [{"key": "$browser", "value": "Mac OS X"}],
            "insight": "TRENDS",
        }

        dashboard_one_id, _ = self.dashboard_api.create_dashboard({"name": "dashboard one"})
        dashboard_two_id, _ = self.dashboard_api.create_dashboard({"name": "dashboard two"})
        insight_id, _ = self.dashboard_api.create_insight({"filters": filter_dict, "dashboards": [dashboard_one_id]})

        dashboard_one = self.dashboard_api.get_dashboard(dashboard_one_id)
        assert len(dashboard_one["tiles"]) == 1
        dashboard_two = self.dashboard_api.get_dashboard(dashboard_two_id)
        assert len(dashboard_two["tiles"]) == 0

        patch_response = self.client.patch(
            f"/api/projects/{self.team.id}/dashboards/{dashboard_one_id}/move_tile",
            {"tile": dashboard_one["tiles"][0], "toDashboard": dashboard_two_id},
        )
        assert patch_response.status_code == status.HTTP_200_OK
        assert patch_response.json()["tiles"] == []

        dashboard_two = self.dashboard_api.get_dashboard(dashboard_two_id)
        assert len(dashboard_two["tiles"]) == 1
        assert dashboard_two["tiles"][0]["insight"]["id"] == insight_id

    def test_relations_on_insights_when_dashboards_were_deleted(self) -> None:
        filter_dict = {
            "events": [{"id": "$pageview"}],
            "properties": [{"key": "$browser", "value": "Mac OS X"}],
            "insight": "TRENDS",
        }

        dashboard_one_id, _ = self.dashboard_api.create_dashboard({"name": "dashboard one"})
        dashboard_two_id, _ = self.dashboard_api.create_dashboard({"name": "dashboard two"})
        insight_id, _ = self.dashboard_api.create_insight(
            {"filters": filter_dict, "dashboards": [dashboard_one_id, dashboard_two_id]}
        )

        self.dashboard_api.soft_delete(dashboard_one_id, "dashboards")

        insight_after_dashboard_deletion = self.dashboard_api.get_insight(insight_id)
        assert insight_after_dashboard_deletion["dashboards"] == [dashboard_two_id]

        dashboard_two_json = self.dashboard_api.get_dashboard(dashboard_two_id)
        expected_dashboards_on_insight = dashboard_two_json["tiles"][0]["insight"]["dashboards"]
        assert expected_dashboards_on_insight == [dashboard_two_id]

    @patch("posthog.api.dashboards.dashboard.report_user_action")
    def test_create_from_template_json(self, mock_capture) -> None:
        response = self.client.post(
            f"/api/projects/{self.team.id}/dashboards/create_from_template_json",
            {"template": valid_template, "creation_context": "onboarding"},
        )
        self.assertEqual(response.status_code, 200, response.content)

        dashboard_id = response.json()["id"]

        dashboard = self.dashboard_api.get_dashboard(dashboard_id)

        self.assertEqual(dashboard["name"], valid_template["template_name"], dashboard)
        self.assertEqual(dashboard["description"], valid_template["dashboard_description"])
        self.assertEqual(
            dashboard["created_by"], dashboard["created_by"] | {"first_name": "", "email": "user1@posthog.com"}
        )

        self.assertEqual(len(dashboard["tiles"]), 1)

        mock_capture.assert_called_once_with(
            self.user,
            "dashboard created",
            {
                "created_at": mock.ANY,
                "creation_context": "onboarding",
                "dashboard_id": dashboard["id"],
                "duplicated": False,
                "from_template": True,
                "has_description": True,
                "is_shared": False,
                "item_count": 1,
                "pinned": False,
                "tags_count": 0,
                "template_key": valid_template["template_name"],
            },
        )

    def test_create_from_template_json_must_provide_at_least_one_tile(self) -> None:
        template: dict = {**valid_template, "tiles": []}

        response = self.client.post(
            f"/api/projects/{self.team.id}/dashboards/create_from_template_json",
            {"template": template},
        )
        assert response.status_code == 400, response.json()

    def test_create_from_template_json_can_provide_text_tile(self) -> None:
        template: dict = {
            **valid_template,
            "tiles": [{"type": "TEXT", "body": "hello world", "layouts": {}}],
        }

        response = self.client.post(
            f"/api/projects/{self.team.id}/dashboards/create_from_template_json",
            {"template": template},
        )
        assert response.status_code == 200

        assert response.json()["tiles"] == [
            {
                "color": None,
                "id": ANY,
                "insight": None,
                "is_cached": False,
                "last_refresh": None,
                "layouts": {},
                "text": {
                    "body": "hello world",
                    "created_by": None,
                    "id": ANY,
                    "last_modified_at": ANY,
                    "last_modified_by": None,
                    "team": self.team.pk,
                },
            },
        ]

    def test_create_from_template_json_can_provide_query_tile(self) -> None:
        template: dict = {
            **valid_template,
            # client provides an incorrect "empty" filter alongside a query
            "tiles": [
                {
                    "type": "INSIGHT",
                    "query": {
                        "kind": "DataTableNode",
                        "columns": ["person", "id", "created_at", "person.$delete"],
                        "source": {
                            "kind": "EventsQuery",
                            "select": ["*"],
                        },
                    },
                    "filters": {"date_from": None},
                    "layouts": {},
                }
            ],
        }

        response = self.client.post(
            f"/api/projects/{self.team.id}/dashboards/create_from_template_json",
            {"template": template},
        )
        assert response.status_code == 200

        assert response.json()["tiles"] == [
            {
                "color": None,
                "id": ANY,
                "insight": {
                    "columns": None,
                    "created_at": ANY,
                    "created_by": None,
                    "dashboard_tiles": [
                        {
                            "dashboard_id": response.json()["id"],
                            "deleted": None,
                            "id": ANY,
                        }
                    ],
                    "dashboards": [response.json()["id"]],
                    "deleted": False,
                    "derived_name": None,
                    "description": None,
                    "effective_privilege_level": 37,
                    "effective_restriction_level": 21,
                    "favorited": False,
                    "filters": {"filter_test_accounts": True},
                    "filters_hash": ANY,
                    "hasMore": None,
                    "id": ANY,
                    "is_cached": False,
                    "is_sample": True,
                    "last_modified_at": ANY,
                    "last_modified_by": None,
                    "last_refresh": None,
                    "name": None,
                    "next_allowed_client_refresh": None,
                    "cache_target_age": ANY,
                    "order": None,
                    "query": {
                        "kind": "DataTableNode",
                        "columns": ["person", "id", "created_at", "person.$delete"],
                        "source": {
                            "kind": "EventsQuery",
                            "select": ["*"],
                        },
                    },
                    "query_status": None,
                    "result": None,
                    "saved": False,
                    "short_id": ANY,
                    "tags": [],
                    "timezone": None,
                    "updated_at": ANY,
<<<<<<< HEAD
                    "user_access_level": "editor",
=======
                    "hogql": ANY,
                    "types": ANY,
>>>>>>> b8817c14
                },
                "is_cached": False,
                "last_refresh": None,
                "layouts": {},
                "text": None,
            },
        ]

    def test_invalid_template_receives_400_response(self) -> None:
        invalid_template = {"not a": "template"}

        response = self.client.post(
            f"/api/projects/{self.team.id}/dashboards/create_from_template_json",
            {"template": invalid_template},
        )
        assert response.status_code == 400, response.json()
        error_message = {
            "type": "validation_error",
            "code": "invalid_input",
            "detail": "'template_name' is a required property\n\nFailed validating 'required' in schema:\n    {'properties': {'created_at': {'description': 'When the dashboard '\n                                                  'template was created',\n                                   'type': 'string'},\n                    'dashboard_description': {'description': 'The '\n                                                             'description '\n                                                             'of the '\n                                                             'dashboard '\n                                                             'template',\n                                              'type': 'string'},\n                    'dashboard_filters': {'description': 'The filters of '\n                                                         'the dashboard '\n                                                         'template',\n                                          'type': 'object'},\n                    'id': {'description': 'The id of the dashboard '\n                                          'template',\n                           'type': 'string'},\n                    'image_url': {'description': 'The image of the '\n                                                 'dashboard template',\n                                  'type': ['string', 'null']},\n                    'tags': {'description': 'The tags of the dashboard '\n                                            'template',\n                             'items': {'type': 'string'},\n                             'type': 'array'},\n                    'team_id': {'description': 'The team this dashboard '\n                                               'template belongs to',\n                                'type': ['number', 'null']},\n                    'template_name': {'description': 'The name of the '\n                                                     'dashboard template',\n                                      'type': 'string'},\n                    'tiles': {'description': 'The tiles of the dashboard '\n                                             'template',\n                              'items': {'type': 'object'},\n                              'minItems': 1,\n                              'type': 'array'},\n                    'variables': {'anyOf': [{'items': {'properties': {'default': {'description': 'The '\n                                                                                                 'default '\n                                                                                                 'value '\n                                                                                                 'of '\n                                                                                                 'the '\n                                                                                                 'variable',\n                                                                                  'type': 'object'},\n                                                                      'description': {'description': 'The '\n                                                                                                     'description '\n                                                                                                     'of '\n                                                                                                     'the '\n                                                                                                     'variable',\n                                                                                      'type': 'string'},\n                                                                      'id': {'description': 'The '\n                                                                                            'id '\n                                                                                            'of '\n                                                                                            'the '\n                                                                                            'variable',\n                                                                             'type': 'string'},\n                                                                      'name': {'description': 'The '\n                                                                                              'name '\n                                                                                              'of '\n                                                                                              'the '\n                                                                                              'variable',\n                                                                               'type': 'string'},\n                                                                      'required': {'description': 'Whether '\n                                                                                                  'the '\n                                                                                                  'variable '\n                                                                                                  'is '\n                                                                                                  'required',\n                                                                                   'type': 'boolean'},\n                                                                      'type': {'description': 'The '\n                                                                                              'type '\n                                                                                              'of '\n                                                                                              'the '\n                                                                                              'variable',\n                                                                               'enum': ['event']}},\n                                                       'required': ['id',\n                                                                    'name',\n                                                                    'type',\n                                                                    'default',\n                                                                    'description',\n                                                                    'required'],\n                                                       'type': 'object'},\n                                             'type': 'array'},\n                                            {'type': 'null'}],\n                                  'description': 'The variables of the '\n                                                 'dashboard template'}},\n     'required': ['template_name',\n                  'dashboard_description',\n                  'dashboard_filters',\n                  'tiles'],\n     'type': 'object'}\n\nOn instance:\n    {'not a': 'template'}",
            "attr": None,
        }

        assert response.json() == error_message

    def test_dashboard_duplication_breakdown_histogram_bin_count_none(self):
        existing_dashboard = Dashboard.objects.create(team=self.team, name="existing dashboard", created_by=self.user)
        insight1 = Insight.objects.create(
            filters={
                "name": "test1",
                "breakdown_histogram_bin_count": None,
                "breakdown_limit": None,
                "breakdown_hide_other_aggregation": None,
            },
            team=self.team,
            last_refresh=now(),
        )
        tile1 = DashboardTile.objects.create(dashboard=existing_dashboard, insight=insight1)
        _, response = self.dashboard_api.create_dashboard({"name": "another", "use_dashboard": existing_dashboard.pk})

        self.assertEqual(response["creation_mode"], "duplicate")
        self.assertEqual(len(response["tiles"]), len(existing_dashboard.insights.all()))

        existing_dashboard_item_id_set = {tile1.pk}
        response_item_id_set = {x.get("id", None) for x in response["tiles"]}
        # check both sets are disjoint to verify that the new items' ids are different than the existing items

        self.assertTrue(existing_dashboard_item_id_set.isdisjoint(response_item_id_set))

        for item in response["tiles"]:
            self.assertNotEqual(item.get("dashboard", None), existing_dashboard.pk)<|MERGE_RESOLUTION|>--- conflicted
+++ resolved
@@ -1305,12 +1305,9 @@
                     "tags": [],
                     "timezone": None,
                     "updated_at": ANY,
-<<<<<<< HEAD
                     "user_access_level": "editor",
-=======
                     "hogql": ANY,
                     "types": ANY,
->>>>>>> b8817c14
                 },
                 "is_cached": False,
                 "last_refresh": None,
