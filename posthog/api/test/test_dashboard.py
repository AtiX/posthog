import json

from dateutil import parser
from django.utils import timezone
from django.utils.timezone import now
from freezegun import freeze_time
from rest_framework import status

from posthog.models import Dashboard, Filter, Insight, Team, User
from posthog.models.organization import Organization
from posthog.test.base import APIBaseTest
from posthog.utils import generate_cache_key


class TestDashboard(APIBaseTest):
    CLASS_DATA_LEVEL_SETUP = False

    def test_retrieve_dashboard(self):
        dashboard = Dashboard.objects.create(team=self.team, name="private dashboard", created_by=self.user)

        response = self.client.get(f"/api/projects/{self.team.id}/dashboards/{dashboard.id}")
        self.assertEqual(response.status_code, status.HTTP_200_OK)

        response_data = response.json()
        self.assertEqual(response_data["name"], "private dashboard")
        self.assertEqual(response_data["description"], "")
        self.assertEqual(response_data["created_by"]["distinct_id"], self.user.distinct_id)
        self.assertEqual(response_data["created_by"]["first_name"], self.user.first_name)
        self.assertEqual(response_data["creation_mode"], "default")
        self.assertEqual(response_data["restriction_level"], Dashboard.RestrictionLevel.EVERYONE_IN_PROJECT_CAN_EDIT)
        self.assertEqual(
            response_data["effective_privilege_level"], Dashboard.RestrictionLevel.ONLY_COLLABORATORS_CAN_EDIT
        )

    def test_create_basic_dashboard(self):
        response = self.client.post(f"/api/projects/{self.team.id}/dashboards/", {"name": "My new dashboard"})
        self.assertEqual(response.status_code, status.HTTP_201_CREATED)
        response_data = response.json()
        self.assertEqual(response_data["name"], "My new dashboard")
        self.assertEqual(response_data["description"], "")
        self.assertEqual(response_data["tags"], [])
        self.assertEqual(response_data["creation_mode"], "default")
        self.assertEqual(response_data["restriction_level"], Dashboard.RestrictionLevel.EVERYONE_IN_PROJECT_CAN_EDIT)
        self.assertEqual(
            response_data["effective_privilege_level"], Dashboard.RestrictionLevel.ONLY_COLLABORATORS_CAN_EDIT
        )

        instance = Dashboard.objects.get(id=response_data["id"])
        self.assertEqual(instance.name, "My new dashboard")

    def test_update_dashboard(self):
        dashboard = Dashboard.objects.create(
            team=self.team, name="private dashboard", created_by=self.user, creation_mode="template",
        )
        response = self.client.patch(
            f"/api/projects/{self.team.id}/dashboards/{dashboard.id}",
            {"name": "dashboard new name", "creation_mode": "duplicate", "description": "Internal system metrics.",},
        )
        self.assertEqual(response.status_code, status.HTTP_200_OK)

        response_data = response.json()
        self.assertEqual(response_data["name"], "dashboard new name")
        self.assertEqual(response_data["created_by"]["distinct_id"], self.user.distinct_id)
        self.assertEqual(response_data["creation_mode"], "template")
        self.assertEqual(response_data["description"], "Internal system metrics.")
<<<<<<< HEAD
=======
        self.assertEqual(response_data["tags"], ["official", "engineering"])
        self.assertEqual(response_data["restriction_level"], Dashboard.RestrictionLevel.EVERYONE_IN_PROJECT_CAN_EDIT)
        self.assertEqual(
            response_data["effective_privilege_level"], Dashboard.RestrictionLevel.ONLY_COLLABORATORS_CAN_EDIT
        )
>>>>>>> 8b5ecc9f

        dashboard.refresh_from_db()
        self.assertEqual(dashboard.name, "dashboard new name")

    def test_create_dashboard_item(self):
        dashboard = Dashboard.objects.create(team=self.team, share_token="testtoken", name="public dashboard")
        response = self.client.post(
            f"/api/projects/{self.team.id}/insights/",
            {
                "dashboard": dashboard.pk,
                "name": "dashboard item",
                "last_refresh": now(),  # This happens when you duplicate a dashboard item, caused error
            },
        )
        self.assertEqual(response.status_code, status.HTTP_201_CREATED)
        dashboard_item = Insight.objects.get()
        self.assertEqual(dashboard_item.name, "dashboard item")
        # Short ID is automatically generated
        self.assertRegex(dashboard_item.short_id, r"[0-9A-Za-z_-]{8}")

    def test_share_token_lookup_is_shared_true(self):
        _, other_team, _ = User.objects.bootstrap("X", "y@x.com", None)
        dashboard = Dashboard.objects.create(
            team=other_team, share_token="testtoken", name="public dashboard", is_shared=True
        )
        # Project-based endpoint while logged in, but not belonging to the same org
        response = self.client.get(f"/api/projects/{self.team.id}/dashboards/{dashboard.pk}/")
        self.assertEqual(response.status_code, status.HTTP_404_NOT_FOUND)
        # Project-based endpoint while logged out
        self.client.logout()
        response = self.client.get(f"/api/projects/{self.team.id}/dashboards/{dashboard.pk}/")
        self.assertEqual(response.status_code, status.HTTP_401_UNAUTHORIZED)
        # Shared dashboards endpoint while logged out
        response = self.client.get(f"/api/shared_dashboards/testtoken")
        self.assertEqual(response.status_code, status.HTTP_200_OK)
        self.assertEqual(response.json()["name"], "public dashboard")

    def test_share_token_lookup_is_shared_false(self):
        _, other_team, _ = User.objects.bootstrap("X", "y@x.com", None)
        dashboard = Dashboard.objects.create(
            team=other_team, share_token="testtoken", name="public dashboard", is_shared=False
        )
        # Shared dashboards endpoint while logged out (dashboards should be unavailable as it's not shared)
        response = self.client.get(f"/api/shared_dashboards/testtoken")
        self.assertEqual(response.status_code, status.HTTP_404_NOT_FOUND)

    def test_shared_dashboard(self):
        self.client.logout()
        Dashboard.objects.create(
            team=self.team, share_token="testtoken", name="public dashboard", is_shared=True,
        )
        response = self.client.get("/shared_dashboard/testtoken")
        self.assertEqual(response.status_code, status.HTTP_200_OK)

    def test_share_dashboard(self):
        dashboard = Dashboard.objects.create(team=self.team, name="dashboard")
        response = self.client.patch(
            f"/api/projects/{self.team.id}/dashboards/%s/" % dashboard.pk, {"name": "dashboard 2", "is_shared": True},
        )
        self.assertEqual(response.status_code, status.HTTP_200_OK)
        dashboard = Dashboard.objects.get(pk=dashboard.pk)
        self.assertIsNotNone(dashboard.share_token)

    def test_return_cached_results(self):
        dashboard = Dashboard.objects.create(team=self.team, name="dashboard")
        filter_dict = {
            "events": [{"id": "$pageview"}],
            "properties": [{"key": "$browser", "value": "Mac OS X"}],
        }
        filter = Filter(data=filter_dict)

        item = Insight.objects.create(dashboard=dashboard, filters=filter_dict, team=self.team,)
        Insight.objects.create(
            dashboard=dashboard, filters=filter.to_dict(), team=self.team,
        )
        response = self.client.get(f"/api/projects/{self.team.id}/dashboards/%s/" % dashboard.pk).json()
        self.assertEqual(response["items"][0]["result"], None)

        # cache results
        response = self.client.get(
            f"/api/projects/{self.team.id}/insights/trend/?events=%s&properties=%s"
            % (json.dumps(filter_dict["events"]), json.dumps(filter_dict["properties"]))
        )
        self.assertEqual(response.status_code, 200)
        item = Insight.objects.get(pk=item.pk)
        self.assertAlmostEqual(item.last_refresh, now(), delta=timezone.timedelta(seconds=5))
        self.assertEqual(item.filters_hash, generate_cache_key(f"{filter.toJSON()}_{self.team.pk}"))

        with self.assertNumQueries(13):
            # Django session, PostHog user, PostHog team, PostHog org membership, PostHog dashboard,
            # PostHog dashboard item, PostHog team, PostHog dashboard item UPDATE, PostHog team,
            # PostHog dashboard item UPDATE, PostHog dashboard UPDATE, PostHog dashboard item, Posthog org tags
            response = self.client.get(f"/api/projects/{self.team.id}/dashboards/%s/" % dashboard.pk).json()

        self.assertAlmostEqual(Dashboard.objects.get().last_accessed_at, now(), delta=timezone.timedelta(seconds=5))
        self.assertEqual(response["items"][0]["result"][0]["count"], 0)

    def test_no_cache_available(self):
        dashboard = Dashboard.objects.create(team=self.team, name="dashboard")
        filter_dict = {
            "events": [{"id": "$pageview"}],
            "properties": [{"key": "$browser", "value": "Mac OS X"}],
        }

        with freeze_time("2020-01-04T13:00:01Z"):
            # Pretend we cached something a while ago, but we won't have anything in the redis cache
            Insight.objects.create(
                dashboard=dashboard, filters=Filter(data=filter_dict).to_dict(), team=self.team, last_refresh=now()
            )

        with freeze_time("2020-01-20T13:00:01Z"):
            response = self.client.get(f"/api/projects/{self.team.id}/dashboards/%s/" % dashboard.pk).json()

        self.assertEqual(response["items"][0]["result"], None)
        self.assertEqual(response["items"][0]["last_refresh"], None)

    def test_refresh_cache(self):
        dashboard = Dashboard.objects.create(team=self.team, name="dashboard")

        with freeze_time("2020-01-04T13:00:01Z"):
            # Pretend we cached something a while ago, but we won't have anything in the redis cache
            item_default: Insight = Insight.objects.create(
                dashboard=dashboard,
                filters=Filter(
                    data={"events": [{"id": "$pageview"}], "properties": [{"key": "$browser", "value": "Mac OS X"}],}
                ).to_dict(),
                team=self.team,
                last_refresh=now(),
            )
            item_trends: Insight = Insight.objects.create(
                dashboard=dashboard,
                filters=Filter(
                    data={
                        "display": "ActionsLineGraph",
                        "events": [{"id": "$pageview", "type": "events", "order": 0, "properties": []}],
                        "filters": [],
                        "interval": "day",
                        "pagination": {},
                        "session": "avg",
                    }
                ).to_dict(),
                team=self.team,
                last_refresh=now(),
            )

        with freeze_time("2020-01-20T13:00:01Z"):
            response = self.client.get(f"/api/projects/{self.team.id}/dashboards/%s?refresh=true" % dashboard.pk)

            self.assertEqual(response.status_code, 200)

            response_data = response.json()
            self.assertIsNotNone(response_data["items"][0]["result"])
            self.assertIsNotNone(response_data["items"][0]["last_refresh"])
            self.assertEqual(response_data["items"][0]["result"][0]["count"], 0)

            item_default.refresh_from_db()
            item_trends.refresh_from_db()

            self.assertEqual(parser.isoparse(response_data["items"][0]["last_refresh"]), item_default.last_refresh)
            self.assertEqual(parser.isoparse(response_data["items"][1]["last_refresh"]), item_trends.last_refresh)

            self.assertAlmostEqual(item_default.last_refresh, now(), delta=timezone.timedelta(seconds=5))
            self.assertAlmostEqual(item_trends.last_refresh, now(), delta=timezone.timedelta(seconds=5))

    def test_dashboard_endpoints(self):
        # create
        response = self.client.post(f"/api/projects/{self.team.id}/dashboards/", {"name": "Default", "pinned": "true"},)
        self.assertEqual(response.status_code, status.HTTP_201_CREATED)
        self.assertEqual(response.json()["name"], "Default")
        self.assertEqual(response.json()["creation_mode"], "default")
        self.assertEqual(response.json()["pinned"], True)

        # retrieve
        response = self.client.get(f"/api/projects/{self.team.id}/dashboards/").json()
        pk = Dashboard.objects.first().pk  # type: ignore
        self.assertEqual(response["results"][0]["id"], pk)  # type: ignore
        self.assertEqual(response["results"][0]["name"], "Default")  # type: ignore

        # delete (soft)
        self.client.patch(
            f"/api/projects/{self.team.id}/dashboards/{pk}/", {"deleted": "true"},
        )
        response = self.client.get(f"/api/projects/{self.team.id}/dashboards/").json()
        self.assertEqual(len(response["results"]), 0)

    def test_dashboard_items(self):
        dashboard = Dashboard.objects.create(name="Default", pinned=True, team=self.team, filters={"date_from": "-14d"})
        self.client.post(
            f"/api/projects/{self.team.id}/insights/",
            {"filters": {"hello": "test", "date_from": "-7d"}, "dashboard": dashboard.pk, "name": "some_item"},
            format="json",
        )
        response = self.client.get(f"/api/projects/{self.team.id}/dashboards/{dashboard.pk}/").json()
        self.assertEqual(len(response["items"]), 1)
        self.assertEqual(response["items"][0]["name"], "some_item")
        self.assertEqual(response["items"][0]["filters"]["date_from"], "-14d")

        item_response = self.client.get(f"/api/projects/{self.team.id}/insights/").json()
        self.assertEqual(item_response["results"][0]["name"], "some_item")

        # delete
        self.client.patch(
            f"/api/projects/{self.team.id}/insights/{item_response['results'][0]['id']}/", {"deleted": "true"}
        )
        items_response = self.client.get(f"/api/projects/{self.team.id}/insights/").json()
        self.assertEqual(len(items_response["results"]), 0)

    def test_dashboard_items_history_per_user(self):
        test_user = User.objects.create_and_join(self.organization, "test@test.com", None)

        Insight.objects.create(filters={"hello": "test"}, team=self.team, created_by=test_user)

        # Make sure the endpoint works with and without the trailing slash
        self.client.post(f"/api/projects/{self.team.id}/insights", {"filters": {"hello": "test"}}, format="json").json()

        response = self.client.get(f"/api/projects/{self.team.id}/insights/?user=true").json()
        self.assertEqual(response["count"], 1)

    def test_dashboard_items_history_saved(self):

        self.client.post(
            f"/api/projects/{self.team.id}/insights/", {"filters": {"hello": "test"}, "saved": True}, format="json"
        ).json()

        self.client.post(
            f"/api/projects/{self.team.id}/insights/", {"filters": {"hello": "test"}}, format="json"
        ).json()

        response = self.client.get(f"/api/projects/{self.team.id}/insights/?user=true&saved=true").json()
        self.assertEqual(response["count"], 1)

    def test_dashboard_item_layout(self):
        dashboard = Dashboard.objects.create(name="asdasd", pinned=True, team=self.team)
        response = self.client.post(
            f"/api/projects/{self.team.id}/insights/",
            {"filters": {"hello": "test"}, "dashboard": dashboard.pk, "name": "another"},
            format="json",
        ).json()

        self.client.patch(
            f"/api/projects/{self.team.id}/insights/layouts/",
            {
                "items": [
                    {
                        "id": response["id"],
                        "layouts": {
                            "lg": {"x": "0", "y": "0", "w": "6", "h": "5"},
                            "sm": {"w": "7", "h": "5", "x": "0", "y": "0", "moved": "False", "static": "False",},
                            "xs": {"x": "0", "y": "0", "w": "6", "h": "5"},
                            "xxs": {"x": "0", "y": "0", "w": "2", "h": "5"},
                        },
                    }
                ]
            },
            format="json",
        )
        items_response = self.client.get(f"/api/projects/{self.team.id}/insights/{response['id']}/").json()
        self.assertTrue("lg" in items_response["layouts"])

    def test_dashboard_from_template(self):
        response = self.client.post(
            f"/api/projects/{self.team.id}/dashboards/", {"name": "another", "use_template": "DEFAULT_APP"}
        )
        self.assertEqual(response.status_code, status.HTTP_201_CREATED)
        self.assertGreater(Insight.objects.count(), 1)
        self.assertEqual(response.json()["creation_mode"], "template")

    def test_dashboard_creation_validation(self):
        existing_dashboard = Dashboard.objects.create(team=self.team, name="existing dashboard", created_by=self.user)

        # invalid - both use_template and use_dashboard are set
        response = self.client.post(
            f"/api/projects/{self.team.id}/dashboards",
            {"name": "another", "use_template": "DEFAULT_APP", "use_dashboard": 1,},
        )
        self.assertEqual(response.status_code, status.HTTP_400_BAD_REQUEST)

        # invalid - use_template is set and use_dashboard empty string
        response = self.client.post(
            f"/api/projects/{self.team.id}/dashboards",
            {"name": "another", "use_template": "DEFAULT_APP", "use_dashboard": "",},
        )
        self.assertEqual(response.status_code, status.HTTP_400_BAD_REQUEST)

        # valid - use_template empty and use_dashboard is not set
        response = self.client.post(
            f"/api/projects/{self.team.id}/dashboards", {"name": "another", "use_template": "",},
        )
        self.assertEqual(response.status_code, status.HTTP_201_CREATED)

        # valid - only use_template is set
        response = self.client.post(
            f"/api/projects/{self.team.id}/dashboards", {"name": "another", "use_template": "DEFAULT_APP",},
        )
        self.assertEqual(response.status_code, status.HTTP_201_CREATED)

        # valid - only use_dashboard is set
        response = self.client.post(
            f"/api/projects/{self.team.id}/dashboards", {"name": "another", "use_dashboard": existing_dashboard.id,},
        )
        self.assertEqual(response.status_code, status.HTTP_201_CREATED)

        # valid - use_dashboard is set and use_template empty string
        response = self.client.post(
            f"/api/projects/{self.team.id}/dashboards",
            {"name": "another", "use_template": "", "use_dashboard": existing_dashboard.id,},
        )
        self.assertEqual(response.status_code, status.HTTP_201_CREATED)

        # valid - both use_template and use_dashboard are not set
        response = self.client.post(f"/api/projects/{self.team.id}/dashboards", {"name": "another",},)
        self.assertEqual(response.status_code, status.HTTP_201_CREATED)

    def test_dashboard_creation_mode(self):
        # template
        response = self.client.post(
            f"/api/projects/{self.team.id}/dashboards/", {"name": "another", "use_template": "DEFAULT_APP"}
        )
        self.assertEqual(response.json()["creation_mode"], "template")

        # duplicate
        existing_dashboard = Dashboard.objects.create(team=self.team, name="existing dashboard", created_by=self.user)
        response = self.client.post(
            f"/api/projects/{self.team.id}/dashboards/", {"name": "another", "use_dashboard": existing_dashboard.id}
        )
        self.assertEqual(response.json()["creation_mode"], "duplicate")

        # default
        response = self.client.post(f"/api/projects/{self.team.id}/dashboards/", {"name": "another"})
        self.assertEqual(response.json()["creation_mode"], "default")

    def test_dashboard_duplication(self):
        existing_dashboard = Dashboard.objects.create(team=self.team, name="existing dashboard", created_by=self.user)
        Insight.objects.create(
            dashboard=existing_dashboard, filters={"name": "test1"}, team=self.team, last_refresh=now(),
        )
        Insight.objects.create(
            dashboard=existing_dashboard, filters={"name": "test2"}, team=self.team, last_refresh=now(),
        )
        response = self.client.post(
            f"/api/projects/{self.team.id}/dashboards/", {"name": "another", "use_dashboard": existing_dashboard.id}
        )
        self.assertEqual(response.status_code, status.HTTP_201_CREATED)
        self.assertEqual(response.json()["creation_mode"], "duplicate")

        self.assertEqual(len(response.json()["items"]), len(existing_dashboard.items.all()))

        existing_dashboard_item_id_set = set(map(lambda x: x.id, existing_dashboard.items.all()))
        response_item_id_set = set(map(lambda x: x.get("id", None), response.json()["items"]))
        # check both sets are disjoint to verify that the new items' ids are different than the existing items
        self.assertTrue(existing_dashboard_item_id_set.isdisjoint(response_item_id_set))

        for item in response.json()["items"]:
            self.assertNotEqual(item.get("dashboard", None), existing_dashboard.pk)

    def test_invalid_dashboard_duplication(self):
        # pass a random number (non-existent dashboard id) as use_dashboard
        response = self.client.post(
            f"/api/projects/{self.team.id}/dashboards/", {"name": "another", "use_dashboard": 12345}
        )
        self.assertEqual(response.status_code, status.HTTP_400_BAD_REQUEST)

    def test_duplication_fail_for_different_team(self):
        another_team = Team.objects.create(organization=self.organization)
        another_team_dashboard = Dashboard.objects.create(team=another_team, name="Another Team's Dashboard")
        response = self.client.post(
            f"/api/projects/{self.team.id}/dashboards/",
            {"name": "another", "use_dashboard": another_team_dashboard.id,},
        )
        self.assertEqual(response.status_code, status.HTTP_400_BAD_REQUEST)

    def test_return_cached_results_dashboard_has_filters(self):
        # Regression test, we were
        dashboard = Dashboard.objects.create(team=self.team, name="dashboard")
        filter_dict = {
            "events": [{"id": "$pageview"}],
            "properties": [{"key": "$browser", "value": "Mac OS X"}],
            "date_from": "-7d",
        }
        filter = Filter(data=filter_dict)

        item = Insight.objects.create(dashboard=dashboard, filters=filter_dict, team=self.team,)
        Insight.objects.create(
            dashboard=dashboard, filters=filter.to_dict(), team=self.team,
        )
        self.client.get(
            f"/api/projects/{self.team.id}/insights/trend/?events=%s&properties=%s&date_from=-7d"
            % (json.dumps(filter_dict["events"]), json.dumps(filter_dict["properties"]))
        )
        patch_response = self.client.patch(
            f"/api/projects/{self.team.id}/dashboards/%s/" % dashboard.pk,
            {"filters": {"date_from": "-24h"}},
            format="json",
        ).json()
        self.assertEqual(patch_response["items"][0]["result"], None)

        # cache results
        response = self.client.get(
            f"/api/projects/{self.team.id}/insights/trend/?events=%s&properties=%s&date_from=-24h"
            % (json.dumps(filter_dict["events"]), json.dumps(filter_dict["properties"]))
        )
        self.assertEqual(response.status_code, 200)
        item = Insight.objects.get(pk=item.pk)
        # Expecting this to only have one day as per the dashboard filter
        response = self.client.get(f"/api/projects/{self.team.id}/dashboards/%s/" % dashboard.pk).json()
        self.assertEqual(len(response["items"][0]["result"][0]["days"]), 2)  # type: ignore

    def test_invalid_properties(self):
        properties = "invalid_json"

        response = self.client.get(f"/api/projects/{self.team.id}/insights/trend/?properties={properties}")

        self.assertEqual(response.status_code, 400, response.content)
        self.assertDictEqual(
            response.json(),
            self.validation_error_response("Properties are unparsable!", "invalid_input"),
            response.content,
        )

    def test_insights_with_no_insight_set(self):
        # We were saving some insights on the default dashboard with no insight
        dashboard = Dashboard.objects.create(team=self.team, name="Dashboard", created_by=self.user)
        Insight.objects.create(
            dashboard=dashboard, filters={"events": [{"id": "$pageview"}]}, team=self.team, last_refresh=now(),
        )
        response = self.client.get(f"/api/projects/{self.team.id}/dashboards/{dashboard.pk}").json()
        self.assertEqual(response["items"][0]["filters"], {"events": [{"id": "$pageview"}], "insight": "TRENDS"})

    def test_retrieve_dashboard_different_project_with_access(self):
        team2 = Team.objects.create(organization=self.organization)
        # Regression, make sure we grab the right dashboard
        Dashboard.objects.create(team=team2, name="dashboard", created_by=self.user)

        dashboard = Dashboard.objects.create(team=self.team, name="correct dashboard", created_by=self.user)

        response = self.client.get(f"/api/projects/{team2.id}/dashboards/{dashboard.id}")
        self.assertEqual(response.status_code, status.HTTP_400_BAD_REQUEST, response.content)
        self.assertEqual(
            response.json(),
            {
                "attr": None,
                "code": "object_exists_in_other_project",
                "type": "validation_error",
                "extra": {"project_id": self.team.pk},
                "detail": "Dashboard exists in a different project.",
            },
        )

    def test_retrieve_dashboard_different_team(self):
        team2 = Team.objects.create(organization=Organization.objects.create(name="a"))
        dashboard = Dashboard.objects.create(team=team2, name="dashboard", created_by=self.user)
        response = self.client.get(f"/api/projects/{team2.id}/dashboards/{dashboard.id}")
        self.assertEqual(response.status_code, status.HTTP_403_FORBIDDEN, response.content)<|MERGE_RESOLUTION|>--- conflicted
+++ resolved
@@ -63,14 +63,10 @@
         self.assertEqual(response_data["created_by"]["distinct_id"], self.user.distinct_id)
         self.assertEqual(response_data["creation_mode"], "template")
         self.assertEqual(response_data["description"], "Internal system metrics.")
-<<<<<<< HEAD
-=======
-        self.assertEqual(response_data["tags"], ["official", "engineering"])
         self.assertEqual(response_data["restriction_level"], Dashboard.RestrictionLevel.EVERYONE_IN_PROJECT_CAN_EDIT)
         self.assertEqual(
             response_data["effective_privilege_level"], Dashboard.RestrictionLevel.ONLY_COLLABORATORS_CAN_EDIT
         )
->>>>>>> 8b5ecc9f
 
         dashboard.refresh_from_db()
         self.assertEqual(dashboard.name, "dashboard new name")
