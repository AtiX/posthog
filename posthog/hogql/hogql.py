--- conflicted
+++ resolved
@@ -15,25 +15,11 @@
         raise ValueError("Empty query")
 
     try:
-<<<<<<< HEAD
-        if context.select_team_id:
-            # Only parse full SELECT statements if we have a team_id in the context.
-            node = parse_select(query, no_placeholders=True)
-            return print_ast(node, context, dialect, stack=[])
-        else:
-            node = parse_expr(query, no_placeholders=True)
-            # Create a fake query that selects from "events". Assume were in its scope when evaluating expressions.
-            select_query = ast.SelectQuery(
-                select=[node], symbol=ast.SelectQuerySymbol(tables={"events": ast.TableSymbol(table=database.events)})
-            )
-            return print_ast(node, context, dialect, stack=[select_query])
-=======
         # Create a fake query that selects from "events" to have fields to select from.
         select_query_symbol = ast.SelectQuerySymbol(tables={"events": ast.TableSymbol(table=database.events)})
         select_query = ast.SelectQuery(select=[], symbol=select_query_symbol)
         node = parse_expr(query, no_placeholders=True)
         return print_ast(node, context=context, dialect=dialect, stack=[select_query])
->>>>>>> 8fc4e70f
 
     except SyntaxError as err:
         raise ValueError(f"SyntaxError: {err.msg}")
