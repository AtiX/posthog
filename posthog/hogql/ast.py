import re
from enum import Enum
from typing import Any, Dict, List, Literal, Optional, Union

from pydantic import BaseModel, Extra
from pydantic import Field as PydanticField

from posthog.hogql.database import (
    DatabaseField,
    FieldTraverser,
    LazyJoin,
    StringJSONDatabaseField,
    Table,
    VirtualTable,
    LazyTable,
)

# NOTE: when you add new AST fields or nodes, add them to the Visitor classes in visitor.py as well!

camel_case_pattern = re.compile(r"(?<!^)(?=[A-Z])")


class AST(BaseModel):
    class Config:
        extra = Extra.forbid

    def accept(self, visitor):
        camel_case_name = camel_case_pattern.sub("_", self.__class__.__name__).lower()
        method_name = f"visit_{camel_case_name}"
        if hasattr(visitor, method_name):
            visit = getattr(visitor, method_name)
            return visit(self)
        if hasattr(visitor, "visit_unknown"):
            return visitor.visit_unknown(self)
        raise ValueError(f"Visitor has no method {method_name}")


class Ref(AST):
    def get_child(self, name: str) -> "Ref":
        raise NotImplementedError("Ref.get_child not overridden")

    def has_child(self, name: str) -> bool:
        return self.get_child(name) is not None


class Expr(AST):
    ref: Optional[Ref]


class Macro(Expr):
    name: str
    expr: Expr
    # Whether the macro is an inlined column "SELECT 1 AS a" or a subquery "SELECT a AS (SELECT 1)"
    type: Literal["column", "subquery"]


class FieldAliasRef(Ref):
    name: str
    ref: Ref

    def get_child(self, name: str) -> Ref:
        return self.ref.get_child(name)

    def has_child(self, name: str) -> bool:
        return self.ref.has_child(name)


class BaseTableRef(Ref):
    def resolve_database_table(self) -> Table:
        raise NotImplementedError("BaseTableRef.resolve_database_table not overridden")

    def has_child(self, name: str) -> bool:
        return self.resolve_database_table().has_field(name)

    def get_child(self, name: str) -> Ref:
        if name == "*":
            return AsteriskRef(table=self)
        if self.has_child(name):
            field = self.resolve_database_table().get_field(name)
            if isinstance(field, LazyJoin):
                return LazyJoinRef(table=self, field=name, lazy_join=field)
            if isinstance(field, LazyTable):
                return LazyTableRef(table=field)
            if isinstance(field, FieldTraverser):
                return FieldTraverserRef(table=self, chain=field.chain)
            if isinstance(field, VirtualTable):
                return VirtualTableRef(table=self, field=name, virtual_table=field)
            return FieldRef(name=name, table=self)
        raise ValueError(f"Field not found: {name}")


class TableRef(BaseTableRef):
    table: Table

    def resolve_database_table(self) -> Table:
        return self.table


class TableAliasRef(BaseTableRef):
    name: str
    table_ref: TableRef

    def resolve_database_table(self) -> Table:
        return self.table_ref.table


class LazyJoinRef(BaseTableRef):
    table: BaseTableRef
    field: str
    lazy_join: LazyJoin
<<<<<<< HEAD

    def resolve_database_table(self) -> Table:
        return self.lazy_join.join_table


class LazyTableRef(BaseTableRef):
    table: LazyTable

    def resolve_database_table(self) -> Table:
=======

    def resolve_database_table(self) -> Table:
        return self.lazy_join.join_table


class LazyTableRef(BaseTableRef):
    table: LazyTable

    def resolve_database_table(self) -> Table:
>>>>>>> c3497985
        return self.table


class VirtualTableRef(BaseTableRef):
    table: BaseTableRef
    field: str
    virtual_table: VirtualTable

    def resolve_database_table(self) -> Table:
        return self.virtual_table

    def has_child(self, name: str) -> bool:
        return self.virtual_table.has_field(name)


class SelectQueryRef(Ref):
    # all aliases a select query has access to in its scope
    aliases: Dict[str, FieldAliasRef] = PydanticField(default_factory=dict)
    # all refs a select query exports
    columns: Dict[str, Ref] = PydanticField(default_factory=dict)
    # all from and join, tables and subqueries with aliases
    tables: Dict[
        str, Union[BaseTableRef, "SelectUnionQueryRef", "SelectQueryRef", "SelectQueryAliasRef"]
    ] = PydanticField(default_factory=dict)
    macros: Dict[str, Macro] = PydanticField(default_factory=dict)
    # all from and join subqueries without aliases
    anonymous_tables: List[Union["SelectQueryRef", "SelectUnionQueryRef"]] = PydanticField(default_factory=list)

    def get_alias_for_table_ref(
        self,
        table_ref: Union[BaseTableRef, "SelectUnionQueryRef", "SelectQueryRef", "SelectQueryAliasRef"],
    ) -> Optional[str]:
        for key, value in self.tables.items():
            if value == table_ref:
                return key
        return None

    def get_child(self, name: str) -> Ref:
        if name == "*":
            return AsteriskRef(table=self)
        if name in self.columns:
            return FieldRef(name=name, table=self)
        raise ValueError(f"Column not found: {name}")

    def has_child(self, name: str) -> bool:
        return name in self.columns


class SelectUnionQueryRef(Ref):
    refs: List[SelectQueryRef]

    def get_alias_for_table_ref(
        self,
        table_ref: Union[BaseTableRef, SelectQueryRef, "SelectQueryAliasRef"],
    ) -> Optional[str]:
        return self.refs[0].get_alias_for_table_ref(table_ref)

    def get_child(self, name: str) -> Ref:
        return self.refs[0].get_child(name)

    def has_child(self, name: str) -> bool:
        return self.refs[0].has_child(name)


class SelectQueryAliasRef(Ref):
    name: str
    ref: SelectQueryRef | SelectUnionQueryRef

    def get_child(self, name: str) -> Ref:
        if name == "*":
            return AsteriskRef(table=self)
        if self.ref.has_child(name):
            return FieldRef(name=name, table=self)
        raise ValueError(f"Field {name} not found on query with alias {self.name}")

    def has_child(self, name: str) -> bool:
        return self.ref.has_child(name)


SelectQueryRef.update_forward_refs(SelectQueryAliasRef=SelectQueryAliasRef)


class CallRef(Ref):
    name: str
    args: List[Ref]


class ConstantRef(Ref):
    value: Any


class AsteriskRef(Ref):
    table: BaseTableRef | SelectQueryRef | SelectQueryAliasRef | SelectUnionQueryRef


class FieldTraverserRef(Ref):
    chain: List[str]
    table: BaseTableRef | SelectQueryRef | SelectQueryAliasRef | SelectUnionQueryRef


class FieldRef(Ref):
    name: str
    table: BaseTableRef | SelectQueryRef | SelectQueryAliasRef | SelectUnionQueryRef

    def resolve_database_field(self) -> Optional[DatabaseField]:
        if isinstance(self.table, BaseTableRef):
            table = self.table.resolve_database_table()
            if table is not None:
                return table.get_field(self.name)
        return None

    def get_child(self, name: str) -> Ref:
        database_field = self.resolve_database_field()
        if database_field is None:
            raise ValueError(f'Can not access property "{name}" on field "{self.name}".')
        if isinstance(database_field, StringJSONDatabaseField):
            return PropertyRef(chain=[name], parent=self)
        raise ValueError(
            f'Can not access property "{name}" on field "{self.name}" of type: {type(database_field).__name__}'
        )


class PropertyRef(Ref):
    chain: List[str]
    parent: FieldRef

    # The property has been moved into a field we query from a joined subquery
    joined_subquery: Optional[SelectQueryAliasRef]
    joined_subquery_field_name: Optional[str]

    def get_child(self, name: str) -> "Ref":
        return PropertyRef(chain=self.chain + [name], parent=self.parent)

    def has_child(self, name: str) -> bool:
        return True


class LambdaArgumentRef(Ref):
    name: str


class Alias(Expr):
    alias: str
    expr: Expr


class BinaryOperationType(str, Enum):
    Add = "+"
    Sub = "-"
    Mult = "*"
    Div = "/"
    Mod = "%"


class BinaryOperation(Expr):
    left: Expr
    right: Expr
    op: BinaryOperationType


class And(Expr):
    class Config:
        extra = Extra.forbid

    exprs: List[Expr]


class Or(Expr):
    class Config:
        extra = Extra.forbid

    exprs: List[Expr]


class CompareOperationType(str, Enum):
    Eq = "=="
    NotEq = "!="
    Gt = ">"
    GtE = ">="
    Lt = "<"
    LtE = "<="
    Like = "like"
    ILike = "ilike"
    NotLike = "not like"
    NotILike = "not ilike"
    In = "in"
    NotIn = "not in"
    Regex = "=~"
    NotRegex = "!~"


class CompareOperation(Expr):
    left: Expr
    right: Expr
    op: CompareOperationType


class Not(Expr):
    expr: Expr


class OrderExpr(Expr):
    expr: Expr
    order: Literal["ASC", "DESC"] = "ASC"


class ArrayAccess(Expr):
    array: Expr
    property: Expr


class Array(Expr):
    exprs: List[Expr]


class Tuple(Expr):
    exprs: List[Expr]


class Lambda(Expr):
    args: List[str]
    expr: Expr


class Constant(Expr):
    value: Any


class Field(Expr):
    chain: List[str]


class Placeholder(Expr):
    field: str


class Call(Expr):
    name: str
    args: List[Expr]
    distinct: Optional[bool] = None


class JoinExpr(Expr):
    ref: Optional[BaseTableRef | SelectQueryRef | SelectQueryAliasRef | SelectUnionQueryRef]

    join_type: Optional[str] = None
    table: Optional[Union["SelectQuery", "SelectUnionQuery", Field]] = None
    alias: Optional[str] = None
    table_final: Optional[bool] = None
    constraint: Optional[Expr] = None
    next_join: Optional["JoinExpr"] = None
    sample: Optional["SampleExpr"] = None


class SelectQuery(Expr):
    ref: Optional[SelectQueryRef] = None
    macros: Optional[Dict[str, Macro]] = None
    select: List[Expr]
    distinct: Optional[bool] = None
    select_from: Optional[JoinExpr] = None
    where: Optional[Expr] = None
    prewhere: Optional[Expr] = None
    having: Optional[Expr] = None
    group_by: Optional[List[Expr]] = None
    order_by: Optional[List[OrderExpr]] = None
    limit: Optional[Expr] = None
    limit_by: Optional[List[Expr]] = None
    limit_with_ties: Optional[bool] = None
    offset: Optional[Expr] = None


class SelectUnionQuery(Expr):
    ref: Optional[SelectUnionQueryRef] = None
    select_queries: List[SelectQuery]


class RatioExpr(Expr):
    left: Constant
    right: Optional[Constant] = None


class SampleExpr(Expr):
    # k or n
    sample_value: RatioExpr
    offset_value: Optional[RatioExpr]


JoinExpr.update_forward_refs(SampleExpr=SampleExpr)
JoinExpr.update_forward_refs(SelectUnionQuery=SelectUnionQuery)
JoinExpr.update_forward_refs(SelectQuery=SelectQuery)<|MERGE_RESOLUTION|>--- conflicted
+++ resolved
@@ -108,7 +108,6 @@
     table: BaseTableRef
     field: str
     lazy_join: LazyJoin
-<<<<<<< HEAD
 
     def resolve_database_table(self) -> Table:
         return self.lazy_join.join_table
@@ -118,17 +117,6 @@
     table: LazyTable
 
     def resolve_database_table(self) -> Table:
-=======
-
-    def resolve_database_table(self) -> Table:
-        return self.lazy_join.join_table
-
-
-class LazyTableRef(BaseTableRef):
-    table: LazyTable
-
-    def resolve_database_table(self) -> Table:
->>>>>>> c3497985
         return self.table
 
 
