--- conflicted
+++ resolved
@@ -35,7 +35,6 @@
 from posthog.queries.person_query import PersonQuery
 from posthog.queries.query_date_range import TIME_IN_SECONDS, QueryDateRange
 from posthog.queries.session_query import SessionQuery
-from posthog.queries.timestamp_query import TIME_IN_SECONDS, TimestampQuery
 from posthog.queries.trends.sql import (
     BREAKDOWN_ACTIVE_USER_CONDITIONS_SQL,
     BREAKDOWN_ACTIVE_USER_INNER_SQL,
@@ -104,21 +103,12 @@
     def get_query(self) -> Tuple[str, Dict, Callable]:
         date_params = {}
 
-<<<<<<< HEAD
-        timestamp_query = TimestampQuery(filter=self.filter, team=self.team)
-        parsed_date_from, date_from_params = timestamp_query.date_from
-        parsed_date_to, date_to_params = timestamp_query.date_to
-        num_intervals = timestamp_query.num_intervals
-        seconds_in_interval = TIME_IN_SECONDS[self.filter.interval]
-        interval_annotation = timestamp_query.interval_annotation
-=======
         query_date_range = QueryDateRange(filter=self.filter, team=self.team)
         parsed_date_from, date_from_params = query_date_range.date_from
         parsed_date_to, date_to_params = query_date_range.date_to
         num_intervals = query_date_range.num_intervals
         seconds_in_interval = TIME_IN_SECONDS[self.filter.interval]
         interval_annotation = query_date_range.interval_annotation
->>>>>>> 49f21ef9
 
         date_params.update(date_from_params)
         date_params.update(date_to_params)
