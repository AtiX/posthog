import time
from ipaddress import ip_address, ip_network
from typing import Any, Callable, List, Optional, cast

import structlog
from corsheaders.middleware import CorsMiddleware
from django.conf import settings
from django.contrib.sessions.middleware import SessionMiddleware
from django.core.exceptions import MiddlewareNotUsed
from django.db import connection
from django.db.models import QuerySet
from django.http import HttpRequest, HttpResponse
from django.middleware.csrf import CsrfViewMiddleware
from django.urls import resolve
from django.utils.cache import add_never_cache_headers
from django_prometheus.middleware import (
    Metrics,
    PrometheusAfterMiddleware,
    PrometheusBeforeMiddleware,
)
from rest_framework import status
from statshog.defaults.django import statsd

from posthog.api.capture import get_event
from posthog.api.decide import get_decide
from posthog.clickhouse.client.execute import clickhouse_query_counter
from posthog.clickhouse.query_tagging import QueryCounter, reset_query_tags, tag_queries
from posthog.cloud_utils import is_cloud
from posthog.exceptions import generate_exception_response
from posthog.metrics import LABEL_TEAM_ID
from posthog.models import Action, Cohort, Dashboard, FeatureFlag, Insight, User, Team
from posthog.rate_limit import DecideRateThrottle
from posthog.settings import SITE_URL, DEBUG
from posthog.user_permissions import UserPermissions
from .auth import PersonalAPIKeyAuthentication
from .utils_cors import cors_response

ALWAYS_ALLOWED_ENDPOINTS = [
    "decide",
    "engage",
    "track",
    "capture",
    "batch",
    "e",
    "s",
    "static",
    "_health",
]

if DEBUG:
    # /i/ is the new root path for capture endpoints
    ALWAYS_ALLOWED_ENDPOINTS.append("i")

default_cookie_options = {
    "max_age": 365 * 24 * 60 * 60,  # one year
    "expires": None,
    "path": "/",
    "domain": "posthog.com",
    "secure": True,
    "samesite": "Strict",
}

cookie_api_paths_to_ignore = {"e", "s", "capture", "batch", "decide", "api", "track"}


class AllowIPMiddleware:
    trusted_proxies: List[str] = []

    def __init__(self, get_response):
        if not settings.ALLOWED_IP_BLOCKS:
            # this will make Django skip this middleware for all future requests
            raise MiddlewareNotUsed()
        self.ip_blocks = settings.ALLOWED_IP_BLOCKS

        if settings.TRUSTED_PROXIES:
            self.trusted_proxies = [item.strip() for item in settings.TRUSTED_PROXIES.split(",")]
        self.get_response = get_response

    def get_forwarded_for(self, request: HttpRequest):
        forwarded_for = request.META.get("HTTP_X_FORWARDED_FOR")
        if forwarded_for is not None:
            return [ip.strip() for ip in forwarded_for.split(",")]
        else:
            return []

    def extract_client_ip(self, request: HttpRequest):
        client_ip = request.META["REMOTE_ADDR"]
        if getattr(settings, "USE_X_FORWARDED_HOST", False):
            forwarded_for = self.get_forwarded_for(request)
            if forwarded_for:
                closest_proxy = client_ip
                client_ip = forwarded_for.pop(0)
                if settings.TRUST_ALL_PROXIES:
                    return client_ip
                proxies = [closest_proxy] + forwarded_for
                for proxy in proxies:
                    if proxy not in self.trusted_proxies:
                        return None
        return client_ip

    def __call__(self, request: HttpRequest):
        response: HttpResponse = self.get_response(request)
        if request.path.split("/")[1] in ALWAYS_ALLOWED_ENDPOINTS:
            return response
        ip = self.extract_client_ip(request)
        if ip and any(ip_address(ip) in ip_network(block, strict=False) for block in self.ip_blocks):
            return response
        return HttpResponse(
            "Your IP is not allowed. Check your ALLOWED_IP_BLOCKS settings. If you are behind a proxy, you need to set TRUSTED_PROXIES. See https://posthog.com/docs/deployment/running-behind-proxy",
            status=403,
        )


class CsrfOrKeyViewMiddleware(CsrfViewMiddleware):
    """Middleware accepting requests that either contain a valid CSRF token or a personal API key."""

    def process_view(self, request, callback, callback_args, callback_kwargs):
        result = super().process_view(request, callback, callback_args, callback_kwargs)  # None if request accepted
        # if super().process_view did not find a valid CSRF token, try looking for a personal API key
        if result is not None and PersonalAPIKeyAuthentication.find_key_with_source(request) is not None:
            return self._accept(request)
        if DEBUG and request.path.split("/")[1] in ALWAYS_ALLOWED_ENDPOINTS:
            return self._accept(request)
        return result

    def _accept(self, request):
        request.csrf_processing_done = True
        return None


# Work around cloudflare by default caching csv files
class CsvNeverCacheMiddleware:
    def __init__(self, get_response):
        self.get_response = get_response

    def __call__(self, request):
        response = self.get_response(request)
        if request.path.endswith("csv"):
            add_never_cache_headers(response)
        return response


class AutoProjectMiddleware:
    """Automatic switching of the user's current project to that of the item being accessed if possible.

    Sometimes you get sent a link to PostHog that points to an item from a different project than the one you currently
    are in. With this middleware, if you have access to the target project, you are seamlessly switched to it,
    instead of seeing a 404 eror.
    """

    def __init__(self, get_response):
        self.get_response = get_response

    def __call__(self, request: HttpRequest):
        if request.user.is_authenticated:
            path_parts = request.path.strip("/").split("/")
            project_id_in_url = None
            if len(path_parts) >= 2 and path_parts[0] == "project" and path_parts[1].isdigit():
                project_id_in_url = int(path_parts[1])
            elif (
                len(path_parts) >= 3
                and path_parts[0] == "api"
                and path_parts[1] == "project"
                and path_parts[2].isdigit()
            ):
                project_id_in_url = int(path_parts[2])

            if (
                project_id_in_url is not None
                and request.user.team is not None
                and request.user.team.pk != project_id_in_url
            ):
                new_team = request.user.teams.get(pk=project_id_in_url)
                self.switch_team(new_team, request)
                return self.get_response(request)

            target_queryset = self.get_target_queryset(request)
            if target_queryset is not None:
                self.switch_team_if_needed_and_possible(request, target_queryset)
        return self.get_response(request)

    def get_target_queryset(self, request: HttpRequest) -> Optional[QuerySet]:
        path_parts = request.path.strip("/").split("/")
        # Sync the paths with urls.ts!
        if len(path_parts) >= 2:
            if path_parts[0] == "dashboard":
                dashboard_id = path_parts[1]
                if dashboard_id.isnumeric():
                    return Dashboard.objects.filter(deleted=False, id=dashboard_id)
            elif path_parts[0] == "insights":
                insight_short_id = path_parts[1]
                return Insight.objects.filter(deleted=False, short_id=insight_short_id)
            elif path_parts[0] == "feature_flags":
                feature_flag_id = path_parts[1]
                if feature_flag_id.isnumeric():
                    return FeatureFlag.objects.filter(deleted=False, id=feature_flag_id)
            elif path_parts[0] == "action":
                action_id = path_parts[1]
                if action_id.isnumeric():
                    return Action.objects.filter(deleted=False, id=action_id)
            elif path_parts[0] == "cohorts":
                cohort_id = path_parts[1]
                if cohort_id.isnumeric():
                    return Cohort.objects.filter(deleted=False, id=cohort_id)
        return None

    def switch_team_if_needed_and_possible(self, request: HttpRequest, target_queryset: QuerySet):
        user = cast(User, request.user)
        current_team = user.team
        if current_team is not None and not target_queryset.filter(team=current_team).exists():
            actual_item = target_queryset.only("team").select_related("team").first()
            if actual_item is not None:
<<<<<<< HEAD
                self.switch_team(actual_item.team, request)

    def switch_team(self, new_team: Team, request: HttpRequest):
        user = cast(User, request.user)
        # current_team = user.team
        user_permissions = UserPermissions(user)
        # :KLUDGE: This is more inefficient than needed, doing several expensive lookups
        #   However this should be a rare operation!
        if user_permissions.team(new_team).effective_membership_level is not None:
            user.team = new_team
            user.current_team = new_team
            user.current_organization_id = new_team.organization_id
            user.save()
            # Information for POSTHOG_APP_CONTEXT
            request.switched_team = new_team.id  # type: ignore
=======
                actual_item_team = cast(Team, actual_item.team)
                user_permissions = UserPermissions(user)
                # :KLUDGE: This is more inefficient than needed, doing several expensive lookups
                #   However this should be a rare operation!
                if user_permissions.team(actual_item_team).effective_membership_level is not None:
                    user.current_team = actual_item_team
                    user.team = user.current_team  # Update cached property
                    user.current_organization_id = actual_item_team.organization_id
                    user.save()
                    # Information for POSTHOG_APP_CONTEXT
                    request.switched_team = current_team.id  # type: ignore
>>>>>>> cb97d1b8


class CHQueries:
    def __init__(self, get_response):
        self.get_response = get_response

    def __call__(self, request: HttpRequest):
        """Install monkey-patch on demand.
        If monkey-patch has not been run in for this process (assuming multiple preforked processes),
        then do it now.
        """
        route = resolve(request.path)
        route_id = f"{route.route} ({route.func.__name__})"

        user = cast(User, request.user)

        tag_queries(
            user_id=user.pk,
            kind="request",
            id=request.path,
            route_id=route.route,
            client_query_id=self._get_param(request, "client_query_id"),
            session_id=self._get_param(request, "session_id"),
            container_hostname=settings.CONTAINER_HOSTNAME,
            http_referer=request.META.get("HTTP_REFERER"),
            http_user_agent=request.META.get("HTTP_USER_AGENT"),
        )

        if hasattr(user, "current_team_id") and user.current_team_id:
            tag_queries(team_id=user.current_team_id)

        try:
            response: HttpResponse = self.get_response(request)

            if "api/" in request.path and "capture" not in request.path:
                statsd.incr(
                    "http_api_request_response",
                    tags={"id": route_id, "status_code": response.status_code},
                )

            return response
        finally:
            reset_query_tags()

    def _get_param(self, request: HttpRequest, name: str):
        if name in request.GET:
            return request.GET[name]
        if name in request.POST:
            return request.POST[name]
        return None


class QueryTimeCountingMiddleware:
    ALLOW_LIST_ROUTES = [
        "dashboard",
        "insight",
        "property_definitions",
        "properties",
        "person",
    ]

    def __init__(self, get_response):
        self.get_response = get_response

    def __call__(self, request: HttpRequest):
        if not (
            settings.CAPTURE_TIME_TO_SEE_DATA
            and "api" in request.path
            and any(key in request.path for key in self.ALLOW_LIST_ROUTES)
        ):
            return self.get_response(request)

        pg_query_counter, ch_query_counter = QueryCounter(), QueryCounter()
        start_time = time.perf_counter()
        with connection.execute_wrapper(pg_query_counter), clickhouse_query_counter(ch_query_counter):
            response: HttpResponse = self.get_response(request)

        response.headers["Server-Timing"] = self._construct_header(
            django=time.perf_counter() - start_time,
            pg=pg_query_counter.query_time_ms,
            ch=ch_query_counter.query_time_ms,
        )
        return response

    def _construct_header(self, **kwargs):
        return ", ".join(f"{key};dur={round(duration)}" for key, duration in kwargs.items())


def shortcircuitmiddleware(f):
    """view decorator, the sole purpose to is 'rename' the function
    '_shortcircuitmiddleware'"""

    def _shortcircuitmiddleware(*args, **kwargs):
        return f(*args, **kwargs)

    return _shortcircuitmiddleware


class ShortCircuitMiddleware:
    def __init__(self, get_response):
        self.get_response = get_response
        self.decide_throttler = DecideRateThrottle(
            replenish_rate=settings.DECIDE_BUCKET_REPLENISH_RATE,
            bucket_capacity=settings.DECIDE_BUCKET_CAPACITY,
        )

    def __call__(self, request: HttpRequest):
        if request.path == "/decide/" or request.path == "/decide":
            try:
                # :KLUDGE: Manually tag ClickHouse queries as CHMiddleware is skipped
                tag_queries(
                    kind="request",
                    id=request.path,
                    route_id=resolve(request.path).route,
                    container_hostname=settings.CONTAINER_HOSTNAME,
                    http_referer=request.META.get("HTTP_REFERER"),
                    http_user_agent=request.META.get("HTTP_USER_AGENT"),
                )
                if self.decide_throttler.allow_request(request, None):
                    return get_decide(request)
                else:
                    return cors_response(
                        request,
                        generate_exception_response(
                            "decide",
                            f"Rate limit exceeded ",
                            code="rate_limit_exceeded",
                            status_code=status.HTTP_429_TOO_MANY_REQUESTS,
                        ),
                    )
            finally:
                reset_query_tags()
        response: HttpResponse = self.get_response(request)
        return response


class CaptureMiddleware:
    """
    Middleware to serve up capture responses. We specifically want to avoid
    doing any unnecessary work in these endpoints as they are hit very
    frequently, and we want to provide the best availability possible, which
    translates to keeping dependencies to a minimum.
    """

    def __init__(self, get_response):
        self.get_response = get_response

        middlewares: List[Any] = []
        # based on how we're using these middlewares, only middlewares that
        # have a process_request and process_response attribute can be valid here.
        # Or, middlewares that inherit from `middleware.util.deprecation.MiddlewareMixin` which
        # reconciles the old style middleware with the new style middleware.
        for middleware_class in (
            CorsMiddleware,
            PrometheusAfterMiddlewareWithTeamIds,
        ):
            try:
                # Some middlewares raise MiddlewareNotUsed if they are not
                # needed. In this case we want to avoid the default middlewares
                # being used.
                middlewares.append(middleware_class(get_response=None))
            except MiddlewareNotUsed:
                pass

        # List of middlewares we want to run, that would've been shortcircuited otherwise
        self.CAPTURE_MIDDLEWARE = middlewares

    def __call__(self, request: HttpRequest):
        if request.path in (
            "/e",
            "/e/",
            "/s",
            "/s/",
            "/track",
            "/track/",
            "/capture",
            "/capture/",
            "/batch",
            "/batch/",
            "/engage/",
            "/engage",
        ):
            try:
                # :KLUDGE: Manually tag ClickHouse queries as CHMiddleware is skipped
                tag_queries(
                    kind="request",
                    id=request.path,
                    route_id=resolve(request.path).route,
                    container_hostname=settings.CONTAINER_HOSTNAME,
                    http_referer=request.META.get("HTTP_REFERER"),
                    http_user_agent=request.META.get("HTTP_USER_AGENT"),
                )

                for middleware in self.CAPTURE_MIDDLEWARE:
                    middleware.process_request(request)

                # call process_view for PrometheusAfterMiddleware to get the right metrics in place
                # simulate how django prepares the url
                resolver_match = resolve(request.path)
                request.resolver_match = resolver_match
                for middleware in self.CAPTURE_MIDDLEWARE:
                    middleware.process_view(
                        request,
                        resolver_match.func,
                        resolver_match.args,
                        resolver_match.kwargs,
                    )

                response: HttpResponse = get_event(request)

                for middleware in self.CAPTURE_MIDDLEWARE[::-1]:
                    middleware.process_response(request, response)

                return response
            finally:
                reset_query_tags()

        response = self.get_response(request)
        return response


def per_request_logging_context_middleware(
    get_response: Callable[[HttpRequest], HttpResponse]
) -> Callable[[HttpRequest], HttpResponse]:
    """
    We get some default logging context from the django-structlog middleware,
    see
    https://django-structlog.readthedocs.io/en/latest/getting_started.html#extending-request-log-metadata
    for details. They include e.g. request_id, user_id. In some cases e.g. we
    add the team_id to the context like the get_events and decide endpoints.

    This middleware adds some additional context at the beggining of the
    request. Feel free to add anything that's relevant for the request here.
    """

    def middleware(request: HttpRequest) -> HttpResponse:
        # Add in the host header, and the x-forwarded-for header if it exists.
        # We add these such that we can see if there are any requests on cloud
        # that do not use Host header app.posthog.com. This is important as we
        # roll out CloudFront in front of app.posthog.com. We can get the host
        # header from NGINX, but we really want to have a way to get to the
        # team_id given a host header, and we can't do that with NGINX.
        structlog.contextvars.bind_contextvars(
            host=request.META.get("HTTP_HOST", ""),
            x_forwarded_for=request.META.get("HTTP_X_FORWARDED_FOR", ""),
        )

        return get_response(request)

    return middleware


def user_logging_context_middleware(
    get_response: Callable[[HttpRequest], HttpResponse]
) -> Callable[[HttpRequest], HttpResponse]:
    """
    This middleware adds the team_id to the logging context if it exists. Note
    that this should be added after we have performed authentication, as we
    need the user to be authenticated to get the team_id.
    """

    def middleware(request: HttpRequest) -> HttpResponse:
        if request.user.is_authenticated:
            structlog.contextvars.bind_contextvars(team_id=request.user.current_team_id)

        return get_response(request)

    return middleware


PROMETHEUS_EXTENDED_METRICS = [
    "django_http_requests_total_by_view_transport_method",
    "django_http_responses_total_by_status_view_method",
    "django_http_requests_latency_seconds_by_view_method",
]


class CustomPrometheusMetrics(Metrics):
    def register_metric(self, metric_cls, name, documentation, labelnames=(), **kwargs):
        if name in PROMETHEUS_EXTENDED_METRICS:
            labelnames.extend([LABEL_TEAM_ID])
        return super().register_metric(metric_cls, name, documentation, labelnames=labelnames, **kwargs)


class PrometheusBeforeMiddlewareWithTeamIds(PrometheusBeforeMiddleware):
    metrics_cls = CustomPrometheusMetrics


class PrometheusAfterMiddlewareWithTeamIds(PrometheusAfterMiddleware):
    metrics_cls = CustomPrometheusMetrics

    def label_metric(self, metric, request, response=None, **labels):
        new_labels = labels
        if metric._name in PROMETHEUS_EXTENDED_METRICS:
            team_id = None
            if request and getattr(request, "user", None) and request.user.is_authenticated:
                if request.resolver_match.kwargs.get("parent_lookup_team_id"):
                    team_id = request.resolver_match.kwargs["parent_lookup_team_id"]
                    if team_id == "@current":
                        if hasattr(request.user, "current_team_id"):
                            team_id = request.user.current_team_id
                        else:
                            team_id = None

            new_labels = {LABEL_TEAM_ID: team_id}
            new_labels.update(labels)
        return super().label_metric(metric, request, response=response, **new_labels)


class PostHogTokenCookieMiddleware(SessionMiddleware):
    """
    Adds two secure cookies to enable auto-filling the current project token on the docs.
    """

    def process_response(self, request, response):
        response = super().process_response(request, response)

        if not is_cloud():
            return response

        # skip adding the cookie on API requests
        split_request_path = request.path.split("/")
        if len(split_request_path) and split_request_path[1] in cookie_api_paths_to_ignore:
            return response

        if request.path.startswith("/logout"):
            # clears the cookies that were previously set, except for ph_current_instance as that is used for the website login button
            response.delete_cookie("ph_current_project_token", domain=default_cookie_options["domain"])
            response.delete_cookie("ph_current_project_name", domain=default_cookie_options["domain"])
        if request.user and request.user.is_authenticated and request.user.team:
            response.set_cookie(
                key="ph_current_project_token",
                value=request.user.team.api_token,
                max_age=365 * 24 * 60 * 60,
                expires=default_cookie_options["expires"],
                path=default_cookie_options["path"],
                domain=default_cookie_options["domain"],
                secure=default_cookie_options["secure"],
                samesite=default_cookie_options["samesite"],
            )

            response.set_cookie(
                key="ph_current_project_name",  # clarify which project is active (orgs can have multiple projects)
                value=request.user.team.name.encode("utf-8").decode("latin-1"),
                max_age=365 * 24 * 60 * 60,
                expires=default_cookie_options["expires"],
                path=default_cookie_options["path"],
                domain=default_cookie_options["domain"],
                secure=default_cookie_options["secure"],
                samesite=default_cookie_options["samesite"],
            )

            response.set_cookie(
                key="ph_current_instance",
                value=SITE_URL,
                max_age=365 * 24 * 60 * 60,
                expires=default_cookie_options["expires"],
                path=default_cookie_options["path"],
                domain=default_cookie_options["domain"],
                secure=default_cookie_options["secure"],
                samesite=default_cookie_options["samesite"],
            )

        return response<|MERGE_RESOLUTION|>--- conflicted
+++ resolved
@@ -210,7 +210,6 @@
         if current_team is not None and not target_queryset.filter(team=current_team).exists():
             actual_item = target_queryset.only("team").select_related("team").first()
             if actual_item is not None:
-<<<<<<< HEAD
                 self.switch_team(actual_item.team, request)
 
     def switch_team(self, new_team: Team, request: HttpRequest):
@@ -226,19 +225,6 @@
             user.save()
             # Information for POSTHOG_APP_CONTEXT
             request.switched_team = new_team.id  # type: ignore
-=======
-                actual_item_team = cast(Team, actual_item.team)
-                user_permissions = UserPermissions(user)
-                # :KLUDGE: This is more inefficient than needed, doing several expensive lookups
-                #   However this should be a rare operation!
-                if user_permissions.team(actual_item_team).effective_membership_level is not None:
-                    user.current_team = actual_item_team
-                    user.team = user.current_team  # Update cached property
-                    user.current_organization_id = actual_item_team.organization_id
-                    user.save()
-                    # Information for POSTHOG_APP_CONTEXT
-                    request.switched_team = current_team.id  # type: ignore
->>>>>>> cb97d1b8
 
 
 class CHQueries:
