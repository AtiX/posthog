import dataclasses
import datetime as dt
import json
import uuid

from asgiref.sync import sync_to_async
from dlt.common.schema.typing import TSchemaTables
from temporalio import activity, exceptions, workflow
from temporalio.common import RetryPolicy

# TODO: remove dependency
from posthog.temporal.batch_exports.base import PostHogWorkflow
from posthog.temporal.utils import ExternalDataWorkflowInputs
from posthog.temporal.data_imports.workflow_activities.create_job_model import (
    CreateExternalDataJobModelActivityInputs,
    create_external_data_job_model_activity,
)
from posthog.temporal.data_imports.workflow_activities.import_data import ImportDataActivityInputs, import_data_activity
from posthog.warehouse.data_load.service import (
    a_delete_external_data_schedule,
    a_external_data_workflow_exists,
    a_sync_external_data_job_workflow,
    a_trigger_external_data_workflow,
)
from posthog.warehouse.data_load.source_templates import create_warehouse_templates_for_source

from posthog.warehouse.data_load.validate_schema import validate_schema_and_update_table
from posthog.warehouse.external_data_source.jobs import (
    update_external_job_status,
)
from posthog.warehouse.models import (
    ExternalDataJob,
    get_active_schemas_for_source_id,
    ExternalDataSource,
<<<<<<< HEAD
    aget_schema_by_id,
=======
>>>>>>> 44f6cabb
)
from posthog.temporal.common.logger import bind_temporal_worker_logger
from typing import Dict


@dataclasses.dataclass
class UpdateExternalDataJobStatusInputs:
    id: str
    team_id: int
    run_id: str
    status: str
    latest_error: str | None


@activity.defn
async def update_external_data_job_model(inputs: UpdateExternalDataJobStatusInputs) -> None:
    await sync_to_async(update_external_job_status)(
        run_id=uuid.UUID(inputs.id),
        status=inputs.status,
        latest_error=inputs.latest_error,
        team_id=inputs.team_id,
    )

    logger = await bind_temporal_worker_logger(team_id=inputs.team_id)
    logger.info(
        f"Updated external data job with for external data source {inputs.run_id} to status {inputs.status}",
    )


@dataclasses.dataclass
class ValidateSchemaInputs:
    run_id: str
    team_id: int
    schema_id: uuid.UUID
    table_schema: TSchemaTables
    table_row_counts: Dict[str, int]


@activity.defn
async def validate_schema_activity(inputs: ValidateSchemaInputs) -> None:
    await validate_schema_and_update_table(
        run_id=inputs.run_id,
        team_id=inputs.team_id,
        schema_id=inputs.schema_id,
        table_schema=inputs.table_schema,
        table_row_counts=inputs.table_row_counts,
    )

    logger = await bind_temporal_worker_logger(team_id=inputs.team_id)
    logger.info(
        f"Validated schema for external data job {inputs.run_id}",
    )


@dataclasses.dataclass
class CreateSourceTemplateInputs:
    team_id: int
    run_id: str


@activity.defn
async def create_source_templates(inputs: CreateSourceTemplateInputs) -> None:
    await create_warehouse_templates_for_source(team_id=inputs.team_id, run_id=inputs.run_id)


@activity.defn
async def check_schedule_activity(inputs: ExternalDataWorkflowInputs) -> bool:
    logger = await bind_temporal_worker_logger(team_id=inputs.team_id)

    # Creates schedules for all schemas if they don't exist yet, and then remove itself as a source schedule
    if inputs.external_data_schema_id is None:
        logger.info("Schema ID is none, creating schedules for schemas...")
        schemas = await get_active_schemas_for_source_id(
            team_id=inputs.team_id, source_id=inputs.external_data_source_id
        )
        for schema in schemas:
            if await a_external_data_workflow_exists(schema.id):
                await a_trigger_external_data_workflow(schema)
                logger.info(f"Schedule exists for schema {schema.id}. Triggered schedule")
            else:
                await a_sync_external_data_job_workflow(schema, create=True)
                logger.info(f"Created schedule for schema {schema.id}")
        # Delete the source schedule in favour of the schema schedules
        await a_delete_external_data_schedule(ExternalDataSource(id=inputs.external_data_source_id))
        logger.info(f"Deleted schedule for source {inputs.external_data_source_id}")
        return True
<<<<<<< HEAD

    schema_model = await aget_schema_by_id(inputs.external_data_schema_id, inputs.team_id)

    # schema turned off so don't sync
    if schema_model and not schema_model.should_sync:
        return True
=======
>>>>>>> 44f6cabb

    logger.info("Schema ID is set. Continuing...")
    return False


# TODO: update retry policies
@workflow.defn(name="external-data-job")
class ExternalDataJobWorkflow(PostHogWorkflow):
    @staticmethod
    def parse_inputs(inputs: list[str]) -> ExternalDataWorkflowInputs:
        loaded = json.loads(inputs[0])
        return ExternalDataWorkflowInputs(**loaded)

    @workflow.run
    async def run(self, inputs: ExternalDataWorkflowInputs):
        logger = await bind_temporal_worker_logger(team_id=inputs.team_id)

        should_exit = await workflow.execute_activity(
            check_schedule_activity,
            inputs,
            start_to_close_timeout=dt.timedelta(minutes=1),
            retry_policy=RetryPolicy(
                initial_interval=dt.timedelta(seconds=10),
                maximum_interval=dt.timedelta(seconds=60),
                maximum_attempts=0,
                non_retryable_error_types=["NotNullViolation", "IntegrityError"],
            ),
        )

        if should_exit:
            return

        assert inputs.external_data_schema_id is not None

        # create external data job and trigger activity
        create_external_data_job_inputs = CreateExternalDataJobModelActivityInputs(
            team_id=inputs.team_id, schema_id=inputs.external_data_schema_id, source_id=inputs.external_data_source_id
        )

        run_id = await workflow.execute_activity(
            create_external_data_job_model_activity,
            create_external_data_job_inputs,
            start_to_close_timeout=dt.timedelta(minutes=1),
            retry_policy=RetryPolicy(
                initial_interval=dt.timedelta(seconds=10),
                maximum_interval=dt.timedelta(seconds=60),
                maximum_attempts=0,
                non_retryable_error_types=["NotNullViolation", "IntegrityError"],
            ),
        )

        update_inputs = UpdateExternalDataJobStatusInputs(
            id=run_id, run_id=run_id, status=ExternalDataJob.Status.COMPLETED, latest_error=None, team_id=inputs.team_id
        )

        try:
            job_inputs = ImportDataActivityInputs(
                team_id=inputs.team_id,
                run_id=run_id,
                schema_id=inputs.external_data_schema_id,
                source_id=inputs.external_data_source_id,
            )

            table_schemas, table_row_counts = await workflow.execute_activity(
                import_data_activity,
                job_inputs,
                start_to_close_timeout=dt.timedelta(hours=30),
                retry_policy=RetryPolicy(maximum_attempts=5),
                heartbeat_timeout=dt.timedelta(minutes=1),
            )

            # check schema first
            validate_inputs = ValidateSchemaInputs(
                run_id=run_id,
                team_id=inputs.team_id,
                schema_id=inputs.external_data_schema_id,
                table_schema=table_schemas,
                table_row_counts=table_row_counts,
            )

            await workflow.execute_activity(
                validate_schema_activity,
                validate_inputs,
                start_to_close_timeout=dt.timedelta(minutes=10),
                retry_policy=RetryPolicy(maximum_attempts=2),
            )

            # Create source templates
            await workflow.execute_activity(
                create_source_templates,
                CreateSourceTemplateInputs(team_id=inputs.team_id, run_id=run_id),
                start_to_close_timeout=dt.timedelta(minutes=10),
                retry_policy=RetryPolicy(maximum_attempts=2),
            )

        except exceptions.ActivityError as e:
            if isinstance(e.cause, exceptions.CancelledError):
                update_inputs.status = ExternalDataJob.Status.CANCELLED
            else:
                update_inputs.status = ExternalDataJob.Status.FAILED
            logger.error(
                f"External data job failed for external data source {inputs.external_data_source_id} with error: {e.cause}"
            )
            update_inputs.latest_error = str(e.cause)
            raise
        except Exception as e:
            logger.error(
                f"External data job failed for external data source {inputs.external_data_source_id} with error: {e}"
            )
            # Catch all
            update_inputs.latest_error = "An unexpected error has ocurred"
            update_inputs.status = ExternalDataJob.Status.FAILED
            raise
        finally:
            await workflow.execute_activity(
                update_external_data_job_model,
                update_inputs,
                start_to_close_timeout=dt.timedelta(minutes=1),
                retry_policy=RetryPolicy(
                    initial_interval=dt.timedelta(seconds=10),
                    maximum_interval=dt.timedelta(seconds=60),
                    maximum_attempts=0,
                    non_retryable_error_types=["NotNullViolation", "IntegrityError", "DoesNotExist"],
                ),
            )<|MERGE_RESOLUTION|>--- conflicted
+++ resolved
@@ -32,10 +32,6 @@
     ExternalDataJob,
     get_active_schemas_for_source_id,
     ExternalDataSource,
-<<<<<<< HEAD
-    aget_schema_by_id,
-=======
->>>>>>> 44f6cabb
 )
 from posthog.temporal.common.logger import bind_temporal_worker_logger
 from typing import Dict
@@ -122,15 +118,6 @@
         await a_delete_external_data_schedule(ExternalDataSource(id=inputs.external_data_source_id))
         logger.info(f"Deleted schedule for source {inputs.external_data_source_id}")
         return True
-<<<<<<< HEAD
-
-    schema_model = await aget_schema_by_id(inputs.external_data_schema_id, inputs.team_id)
-
-    # schema turned off so don't sync
-    if schema_model and not schema_model.should_sync:
-        return True
-=======
->>>>>>> 44f6cabb
 
     logger.info("Schema ID is set. Continuing...")
     return False
