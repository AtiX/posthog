--- conflicted
+++ resolved
@@ -89,7 +89,6 @@
 
     asyncio.create_task(worker_shutdown_handler())
 
-<<<<<<< HEAD
     def flush_to_s3(records, write_to_endpoint):
         # init pipeline and run data import
         try:
@@ -98,7 +97,6 @@
                 len(records),
             )
             pipeline = create_pipeline(inputs)
-            len(records)
             pipeline.run(records, table_name=write_to_endpoint.lower(), loader_file_format="parquet")
             pipeline.drop()
             pipeline.deactivate()
@@ -108,10 +106,7 @@
             raise
         # clear everything from pipeline
 
-    for endpoint in ordered_endpoints:
-=======
     for endpoint in schemas:
->>>>>>> f2554dcd
         if should_resume and details and endpoint == details.endpoint:
             starting_after = details.cursor
         else:
