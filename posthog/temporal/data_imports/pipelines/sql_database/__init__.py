"""Source that loads tables form any SQLAlchemy supported database, supports batching requests and incremental loads."""

from datetime import datetime, date
from typing import Any, Optional, Union, List, cast  # noqa: UP035
from collections.abc import Iterable
from zoneinfo import ZoneInfo
from sqlalchemy import MetaData, Table
from sqlalchemy.engine import Engine, CursorResult

import dlt
from dlt.sources import DltResource, DltSource
from dlt.common.schema.typing import TColumnSchema


from dlt.sources.credentials import ConnectionStringCredentials
from urllib.parse import quote

from posthog.warehouse.types import IncrementalFieldType
from posthog.warehouse.models.external_data_source import ExternalDataSource
from sqlalchemy.sql import text

from .helpers import (
    table_rows,
    engine_from_credentials,
    get_primary_key,
    SqlDatabaseTableConfiguration,
)

POSTGRES_TO_DLT_TYPES = {
    # Text types
    "char": "text",
    "character": "text",
    "varchar": "text",
    "character varying": "text",
    "text": "text",
    "xml": "text",
    "uuid": "text",
    "cidr": "text",
    "inet": "text",
    "macaddr": "text",
    "macaddr8": "text",
    "tsvector": "text",
    "tsquery": "text",
    # Bigint types
    "bigint": "bigint",
    "bigserial": "bigint",
    # Boolean type
    "boolean": "bool",
    # Timestamp types
    "timestamp": "timestamp",
    "timestamp with time zone": "timestamp",
    "timestamp without time zone": "timestamp",
    # Complex types (geometric types, ranges, json, etc.)
    "point": "complex",
    "line": "complex",
    "lseg": "complex",
    "box": "complex",
    "path": "complex",
    "polygon": "complex",
    "circle": "complex",
    "int4range": "complex",
    "int8range": "complex",
    "numrange": "complex",
    "tsrange": "complex",
    "tstzrange": "complex",
    "daterange": "complex",
    "json": "complex",
    "jsonb": "complex",
    # Double types
    "real": "double",
    "double precision": "double",
    "numeric": "double",
    "decimal": "double",
    # Date type
    "date": "date",
    # Additional mappings
    "smallint": "bigint",
    "integer": "bigint",
    "serial": "bigint",
    "money": "double",
    "bytea": "text",
    "time": "timestamp",
    "time with time zone": "timestamp",
    "time without time zone": "timestamp",
    "interval": "complex",
    "bit": "text",
    "bit varying": "text",
    "enum": "text",
    "oid": "bigint",
    "pg_lsn": "text",
}


def incremental_type_to_initial_value(field_type: IncrementalFieldType) -> Any:
    if field_type == IncrementalFieldType.Integer or field_type == IncrementalFieldType.Numeric:
        return 0
    if field_type == IncrementalFieldType.DateTime or field_type == IncrementalFieldType.Timestamp:
        return datetime(1970, 1, 1, 0, 0, 0, 0, tzinfo=ZoneInfo("UTC"))
    if field_type == IncrementalFieldType.Date:
        return date(1970, 1, 1)


def sql_source_for_type(
    source_type: ExternalDataSource.Type,
    host: str,
    port: int,
    user: str,
    password: str,
    database: str,
    sslmode: str,
    schema: str,
    table_names: list[str],
    team_id: Optional[int] = None,
    incremental_field: Optional[str] = None,
    incremental_field_type: Optional[IncrementalFieldType] = None,
) -> DltSource:
    host = quote(host)
    user = quote(user)
    password = quote(password)
    database = quote(database)
    sslmode = quote(sslmode)

    if incremental_field is not None and incremental_field_type is not None:
        incremental: dlt.sources.incremental | None = dlt.sources.incremental(
            cursor_path=incremental_field, initial_value=incremental_type_to_initial_value(incremental_field_type)
        )
    else:
        incremental = None

    if source_type == ExternalDataSource.Type.POSTGRES:
        credentials = ConnectionStringCredentials(
            f"postgresql://{user}:{password}@{host}:{port}/{database}?sslmode={sslmode}"
        )
    elif source_type == ExternalDataSource.Type.MYSQL:
        credentials = ConnectionStringCredentials(f"mysql+pymysql://{user}:{password}@{host}:{port}/{database}")
    else:
        raise Exception("Unsupported source_type")

    db_source = sql_database(
        credentials, schema=schema, table_names=table_names, incremental=incremental, team_id=team_id
    )

    return db_source


def snowflake_source(
    account_id: str,
    user: str,
    password: str,
    database: str,
    warehouse: str,
    schema: str,
    table_names: list[str],
    role: Optional[str] = None,
    incremental_field: Optional[str] = None,
    incremental_field_type: Optional[IncrementalFieldType] = None,
) -> DltSource:
    account_id = quote(account_id)
    user = quote(user)
    password = quote(password)
    database = quote(database)
    warehouse = quote(warehouse)
    role = quote(role) if role else None

    if incremental_field is not None and incremental_field_type is not None:
        incremental: dlt.sources.incremental | None = dlt.sources.incremental(
            cursor_path=incremental_field, initial_value=incremental_type_to_initial_value(incremental_field_type)
        )
    else:
        incremental = None

    credentials = ConnectionStringCredentials(
        f"snowflake://{user}:{password}@{account_id}/{database}/{schema}?warehouse={warehouse}{f'&role={role}' if role else ''}"
    )
    db_source = sql_database(credentials, schema=schema, table_names=table_names, incremental=incremental)

    return db_source


# Temp while DLT doesn't support `interval` columns
def remove_interval(doc: dict, team_id: Optional[int]) -> dict:
    if team_id == 1 or team_id == 2:
        if "sync_frequency_interval" in doc:
            del doc["sync_frequency_interval"]
    return doc


@dlt.source(max_table_nesting=0)
def sql_database(
    credentials: Union[ConnectionStringCredentials, Engine, str] = dlt.secrets.value,
    schema: Optional[str] = dlt.config.value,
    metadata: Optional[MetaData] = None,
    table_names: Optional[List[str]] = dlt.config.value,  # noqa: UP006
    incremental: Optional[dlt.sources.incremental] = None,
    team_id: Optional[int] = None,
) -> Iterable[DltResource]:
    """
    A DLT source which loads data from an SQL database using SQLAlchemy.
    Resources are automatically created for each table in the schema or from the given list of tables.

    Args:
        credentials (Union[ConnectionStringCredentials, Engine, str]): Database credentials or an `sqlalchemy.Engine` instance.
        schema (Optional[str]): Name of the database schema to load (if different from default).
        metadata (Optional[MetaData]): Optional `sqlalchemy.MetaData` instance. `schema` argument is ignored when this is used.
        table_names (Optional[List[str]]): A list of table names to load. By default, all tables in the schema are loaded.

    Returns:
        Iterable[DltResource]: A list of DLT resources for each table to be loaded.
    """

    # set up alchemy engine
    engine = engine_from_credentials(credentials)
    engine.execution_options(stream_results=True)
    metadata = metadata or MetaData(schema=schema)

    # use provided tables or all tables
    if table_names:
        tables = [Table(name, metadata, autoload_with=engine) for name in table_names]
    else:
        metadata.reflect(bind=engine)
        tables = list(metadata.tables.values())

    for table in tables:
        # TODO(@Gilbert09): Read column types, convert them to DLT types
        # and pass them in here to get empty table materialization
        yield dlt.resource(
            table_rows,
            name=table.name,
            primary_key=get_primary_key(table),
            merge_key=get_primary_key(table),
            write_disposition={
                "disposition": "merge",
                "strategy": "upsert",
            }
            if incremental
            else "replace",
            spec=SqlDatabaseTableConfiguration,
            table_format="delta",
            columns=get_column_hints(engine, schema or "", table.name),
        ).add_map(lambda x: remove_interval(x, team_id))(
            engine=engine,
            table=table,
            incremental=incremental,
        )


def get_column_hints(engine: Engine, schema_name: str, table_name: str) -> dict[str, TColumnSchema]:
    with engine.connect() as conn:
        execute_result: CursorResult = conn.execute(
            text(
                "SELECT column_name, data_type, numeric_precision, numeric_scale FROM information_schema.columns WHERE table_schema = :schema_name AND table_name = :table_name"
            ),
            {"schema_name": schema_name, "table_name": table_name},
        )

        cursor_result = cast(CursorResult, execute_result)
        results = cursor_result.fetchall()

    columns: dict[str, TColumnSchema] = {}

    for column_name, data_type, numeric_precision, numeric_scale in results:
<<<<<<< HEAD
        if data_type == "numeric":
            columns[column_name] = {
                "data_type": "decimal",
                "precision": numeric_precision or 76,
                "scale": numeric_scale or 16,
                "nullable": True,
            }
        else:
            columns[column_name] = {
                "name": column_name,
                "data_type": POSTGRES_TO_DLT_TYPES.get(data_type, "text"),
                "nullable": True,
            }
=======
        if data_type != "numeric":
            continue

        columns[column_name] = {
            "data_type": "decimal",
            "precision": numeric_precision or 76,
            "scale": numeric_scale or 32,
        }
>>>>>>> 90071b90

    return columns<|MERGE_RESOLUTION|>--- conflicted
+++ resolved
@@ -66,18 +66,18 @@
     "daterange": "complex",
     "json": "complex",
     "jsonb": "complex",
-    # Double types
-    "real": "double",
-    "double precision": "double",
-    "numeric": "double",
-    "decimal": "double",
+    # Decimal types
+    "real": "decimal",
+    "double precision": "decimal",
+    "numeric": "decimal",
+    "decimal": "decimal",
     # Date type
     "date": "date",
     # Additional mappings
     "smallint": "bigint",
     "integer": "bigint",
     "serial": "bigint",
-    "money": "double",
+    "money": "decimal",
     "bytea": "text",
     "time": "timestamp",
     "time with time zone": "timestamp",
@@ -248,7 +248,7 @@
     with engine.connect() as conn:
         execute_result: CursorResult = conn.execute(
             text(
-                "SELECT column_name, data_type, numeric_precision, numeric_scale FROM information_schema.columns WHERE table_schema = :schema_name AND table_name = :table_name"
+                "SELECT column_name, data_type, numeric_precision, numeric_scale, is_nullable FROM information_schema.columns WHERE table_schema = :schema_name AND table_name = :table_name"
             ),
             {"schema_name": schema_name, "table_name": table_name},
         )
@@ -258,30 +258,19 @@
 
     columns: dict[str, TColumnSchema] = {}
 
-    for column_name, data_type, numeric_precision, numeric_scale in results:
-<<<<<<< HEAD
+    for column_name, data_type, numeric_precision, numeric_scale, is_nullable in results:
         if data_type == "numeric":
             columns[column_name] = {
                 "data_type": "decimal",
                 "precision": numeric_precision or 76,
-                "scale": numeric_scale or 16,
-                "nullable": True,
+                "scale": numeric_scale or 32,
+                "nullable": is_nullable == "YES",
             }
         else:
             columns[column_name] = {
                 "name": column_name,
                 "data_type": POSTGRES_TO_DLT_TYPES.get(data_type, "text"),
-                "nullable": True,
+                "nullable": is_nullable == "YES",
             }
-=======
-        if data_type != "numeric":
-            continue
-
-        columns[column_name] = {
-            "data_type": "decimal",
-            "precision": numeric_precision or 76,
-            "scale": numeric_scale or 32,
-        }
->>>>>>> 90071b90
 
     return columns