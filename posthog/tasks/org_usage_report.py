import logging
import os
import time
from datetime import datetime
from typing import Dict, List, Literal, Optional, TypedDict, Union, cast

from django.conf import settings
from django.db.models.manager import BaseManager
from sentry_sdk import capture_exception

from posthog.event_usage import report_org_usage, report_org_usage_failure
from posthog.models import Event, FeatureFlag, OrganizationMembership, SessionRecordingEvent, Team, User
from posthog.tasks.status_report import get_instance_licenses
from posthog.utils import get_instance_realm, get_previous_day, get_same_date_previous_month, is_clickhouse_enabled
from posthog.version import VERSION

logger = logging.getLogger(__name__)

Period = TypedDict("Period", {"start_inclusive": str, "end_inclusive": str})

OrgData = TypedDict(
    "OrgData",
    {"teams": List[Union[str, int]], "user_count": int, "name": str, "created_at": str, "feature_flag_count": int,},
)

OrgReportMetadata = TypedDict(
    "OrgReportMetadata",
    {
        "posthog_version": str,
        "deployment_infrastructure": str,
        "realm": str,
        "is_clickhouse_enabled": bool,
        "period": Period,
        "site_url": str,
        "license_keys": List[str],
        "product": str,
    },
)

OrgUsageData = TypedDict(
    "OrgUsageData",
    {
        "event_count_lifetime": Optional[int],
        "event_count_in_period": Optional[int],
        "event_count_in_month": Optional[int],
        "event_count_in_month_vs_previous": Optional[int],
        "session_recording_count_in_month": Optional[int],
    },
)

OrgReport = TypedDict(
    "OrgReport",
    {
        "posthog_version": str,
        "deployment_infrastructure": str,
        "realm": str,
        "is_clickhouse_enabled": bool,
        "period": Period,
        "site_url": str,
        "license_keys": List[str],
        "event_count_lifetime": int,
        "event_count_in_period": int,
        "event_count_in_month": int,
        "event_count_in_month_vs_previous": int,
        "session_recording_count_in_month": int,
        "organization_id": str,
        "organization_name": str,
        "organization_created_at": str,
        "organization_user_count": int,
        "team_count": int,
        "product": str,
        "feature_flag_count": int,
    },
)


def send_all_org_usage_reports(*, dry_run: bool = False) -> List[OrgReport]:
    """
    Creates and sends usage reports for all teams.
    Returns a list of all the successfully sent reports.
    """
    return send_all_reports(dry_run=dry_run, data_source="postgres")


def send_all_reports(
    *, dry_run: bool = False, data_source: Literal["clickhouse", "postgres"] = "postgres"
) -> List[OrgReport]:
    """
    Generic way to generate and send org usage reports.
    Specify Postgres or ClickHouse for event queries.
    """
    period_start, period_end = get_previous_day()
    realm = get_instance_realm()
    license_keys = get_instance_licenses()
    metadata: OrgReportMetadata = {
        "posthog_version": VERSION,
        "deployment_infrastructure": os.getenv("DEPLOYMENT", "unknown"),
        "realm": realm,
        "is_clickhouse_enabled": is_clickhouse_enabled(),
        "period": {"start_inclusive": period_start.isoformat(), "end_inclusive": period_end.isoformat()},
        "site_url": os.getenv("SITE_URL", "unknown"),
        "license_keys": license_keys,
        "product": get_product_name(realm, license_keys),
    }
    org_data: Dict[str, OrgData] = {}
    org_reports: List[OrgReport] = []

    for team in Team.objects.exclude(organization__for_internal_metrics=True):
        org = team.organization
<<<<<<< HEAD
        id = str(org.id)
        if id in org_data:
            org_data[id]["teams"].append(team.id)
            feature_flag_count = org_data[id]["feature_flag_count"]
            org_data[id]["feature_flag_count"] = feature_flag_count + get_feature_flags_count_for_team(team.id)
=======
        organization_id = str(org.id)
        if organization_id in org_data:
            org_data[organization_id]["teams"].append(team.id)
>>>>>>> d58b141c
        else:
            org_data[organization_id] = {
                "teams": [team.id],
                "user_count": get_org_user_count(organization_id),
                "name": org.name,
                "created_at": str(org.created_at),
                "feature_flag_count": get_feature_flags_count_for_team(team.id),
            }

    for organization_id, org in org_data.items():
        org_owner = get_org_owner_or_first_user(organization_id)
        if not org_owner:
            continue
        distinct_id = org_owner.distinct_id
        try:
            month_start = period_start.replace(day=1)
            usage = get_org_usage(
                team_ids=org["teams"],
                period_start=period_start,
                period_end=period_end,
                month_start=month_start,
                data_source=data_source,
            )
            report: dict = {
                **metadata,
                **usage,
                "organization_id": organization_id,
                "organization_name": org["name"],
                "organization_created_at": org["created_at"],
                "organization_user_count": org["user_count"],
                "team_count": len(org["teams"]),
                "feature_flag_count": org["feature_flag_count"],
            }
            org_reports.append(report)  # type: ignore
        except Exception as err:
            logger.warning("Organization usage report calculation failed", err)
            if not dry_run:
                report_org_usage_failure(organization_id, distinct_id, str(err))
        if not dry_run:
            report_org_usage(organization_id, distinct_id, report)
            time.sleep(0.25)

    return org_reports


def get_org_usage(
    team_ids: List[Union[str, int]],
    period_start: datetime,
    period_end: datetime,
    month_start: datetime,
    data_source: Literal["clickhouse", "postgres"] = "postgres",
) -> OrgUsageData:
    default_usage: OrgUsageData = {
        "event_count_lifetime": None,
        "event_count_in_period": None,
        "event_count_in_month": None,
        "event_count_in_month_vs_previous": None,
        "session_recording_count_in_month": None,
    }
    usage = default_usage
    previous_month_start = get_same_date_previous_month(month_start)
    previous_period_end = get_same_date_previous_month(period_end)
    if data_source == "clickhouse":
        from ee.clickhouse.models.event import get_agg_event_count_for_teams, get_agg_event_count_for_teams_and_period
        from ee.clickhouse.models.session_recording_event import get_session_recording_count_for_teams_and_period

        event_count_in_current_month = get_agg_event_count_for_teams_and_period(team_ids, month_start, period_end)
        event_count_in_previous_month = get_agg_event_count_for_teams_and_period(
            team_ids, previous_month_start, previous_period_end
        )

        usage["event_count_lifetime"] = get_agg_event_count_for_teams(team_ids)
        usage["event_count_in_period"] = get_agg_event_count_for_teams_and_period(team_ids, period_start, period_end)
        usage["event_count_in_month"] = event_count_in_current_month
        usage["event_count_in_month_vs_previous"] = event_count_in_current_month - event_count_in_previous_month
        usage["session_recording_count_in_month"] = get_session_recording_count_for_teams_and_period(
            team_ids, month_start, period_end
        )

    else:
        event_count_in_current_month = Event.objects.filter(
            team_id__in=team_ids, timestamp__gte=month_start, timestamp__lte=period_end,
        ).count()
        event_count_in_previous_month = Event.objects.filter(
            team_id__in=team_ids, timestamp__gte=previous_month_start, timestamp__lte=previous_period_end,
        ).count()

        usage["event_count_lifetime"] = Event.objects.filter(team_id__in=team_ids).count()
        usage["event_count_in_period"] = Event.objects.filter(
            team_id__in=team_ids, timestamp__gte=period_start, timestamp__lte=period_end,
        ).count()
        usage["event_count_in_month"] = event_count_in_current_month
        usage["event_count_in_month_vs_previous"] = event_count_in_current_month - event_count_in_previous_month
        usage["session_recording_count_in_month"] = (
            SessionRecordingEvent.objects.filter(
                team_id__in=team_ids, timestamp__gte=month_start, timestamp__lte=period_end,
            )
            .values("session_id")
            .distinct()
            .count()
        )

    return usage


def get_product_name(realm: str, license_keys: List[str]) -> str:
    if realm == "cloud":
        return "cloud"
    elif realm in {"hosted", "hosted-clickhouse"}:
        return "scale" if len(license_keys) else "open source"
    else:
        return "unknown"


def get_org_memberships(organization_id: str) -> BaseManager:
    return OrganizationMembership.objects.filter(organization_id=organization_id)


def get_org_user_count(organization_id: str) -> int:
    return get_org_memberships(organization_id=organization_id).count()


def get_org_owner_or_first_user(organization_id: str) -> Optional[User]:
    # Find the membership object for the org owner
    user = None
    membership = (
        get_org_memberships(organization_id=organization_id).filter(level=OrganizationMembership.Level.OWNER).first()
    )
    if not membership:
        # If no owner membership is present, pick the first membership association we can find
        membership = OrganizationMembership.objects.filter(organization_id=organization_id).first()
    if hasattr(membership, "user"):
        membership = cast(OrganizationMembership, membership)
        user = membership.user
    else:
        capture_exception(
            Exception("No user found for org while generating report"), {"org": {"organization_id": organization_id}},
        )
    return user


def get_feature_flags_count_for_team(team_id: int) -> int:
    return FeatureFlag.objects.filter(team_id=team_id).count()<|MERGE_RESOLUTION|>--- conflicted
+++ resolved
@@ -4,7 +4,6 @@
 from datetime import datetime
 from typing import Dict, List, Literal, Optional, TypedDict, Union, cast
 
-from django.conf import settings
 from django.db.models.manager import BaseManager
 from sentry_sdk import capture_exception
 
@@ -107,17 +106,13 @@
 
     for team in Team.objects.exclude(organization__for_internal_metrics=True):
         org = team.organization
-<<<<<<< HEAD
-        id = str(org.id)
-        if id in org_data:
-            org_data[id]["teams"].append(team.id)
-            feature_flag_count = org_data[id]["feature_flag_count"]
-            org_data[id]["feature_flag_count"] = feature_flag_count + get_feature_flags_count_for_team(team.id)
-=======
         organization_id = str(org.id)
         if organization_id in org_data:
             org_data[organization_id]["teams"].append(team.id)
->>>>>>> d58b141c
+            feature_flag_count = org_data[organization_id]["feature_flag_count"]
+            org_data[organization_id]["feature_flag_count"] = feature_flag_count + get_feature_flags_count_for_team(
+                team.id
+            )
         else:
             org_data[organization_id] = {
                 "teams": [team.id],
