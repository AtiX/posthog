--- conflicted
+++ resolved
@@ -759,14 +759,11 @@
     hiddenLegendKeys?: Record<string, boolean | undefined> // used to toggle visibility of breakdowns with legend
     exclude_events?: string[] // Paths Exclusion type
     step_limit?: number // Paths Step Limit
-<<<<<<< HEAD
     funnel_filter?: Record<string, any> // Funnel Filter used in Paths
     funnel_paths?: FunnelPathType
-=======
     edge_limit?: number | undefined // Paths edge limit
     min_edge_weight?: number | undefined // Paths
     max_edge_weight?: number | undefined // Paths
->>>>>>> 9cbece70
 }
 
 export interface SystemStatusSubrows {
