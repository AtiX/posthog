--- conflicted
+++ resolved
@@ -126,45 +126,26 @@
     dataWarehousePosthog: (): string => '/data-warehouse/posthog',
     dataWarehouseExternal: (): string => '/data-warehouse/external',
     dataWarehouseSavedQueries: (): string => '/data-warehouse/views',
-<<<<<<< HEAD
-    survey: (id: ':id' | 'new' | string): string => `/surveys/${id}`,
-    annotations: (): string => '/annotations',
-    annotation: (id: AnnotationType['id'] | ':id'): string => `/annotations/${id}`,
+    dataWarehouseSettings: (): string => '/data-warehouse/settings',
+    annotations: (): string => '/data-management/annotations',
+    annotation: (id: AnnotationType['id'] | ':id'): string => `/data-management/annotations/${id}`,
     projectApps: (tab?: PluginTab): string => `/apps${tab ? `?tab=${tab}` : ''}`,
     projectApp: (id: string | number): string => `/apps/${id}`,
     projectAppSearch: (name: string): string => `/apps?name=${name}`,
     projectAppLogs: (id: string | number): string => `/apps/${id}/logs`,
     projectAppSource: (id: string | number): string => `/apps/${id}/source`,
-=======
-    dataWarehouseSettings: (): string => '/data-warehouse/settings',
-    annotations: (): string => '/data-management/annotations',
-    annotation: (id: AnnotationType['id'] | ':id'): string => `/data-management/annotations/${id}`,
-    projectApps: (tab?: PluginTab): string => `/project/apps${tab ? `?tab=${tab}` : ''}`,
-    projectApp: (id: string | number): string => `/project/apps/${id}`,
-    projectAppSearch: (name: string): string => `/project/apps?name=${name}`,
-    projectAppLogs: (id: string | number): string => `/project/apps/${id}/logs`,
-    projectAppSource: (id: string | number): string => `/project/apps/${id}/source`,
->>>>>>> cb97d1b8
     frontendApp: (id: string | number): string => `/app/${id}`,
     appMetrics: (pluginConfigId: string | number, params: AppMetricsUrlParams = {}): string =>
         combineUrl(`/app/${pluginConfigId}/metrics`, params).url,
     appHistoricalExports: (pluginConfigId: string | number): string => `/app/${pluginConfigId}/historical_exports`,
     appHistory: (pluginConfigId: string | number, searchParams?: Record<string, any>): string =>
         combineUrl(`/app/${pluginConfigId}/history`, searchParams).url,
-<<<<<<< HEAD
+    appLogs: (pluginConfigId: string | number, searchParams?: Record<string, any>): string =>
+        combineUrl(`/app/${pluginConfigId}/logs`, searchParams).url,
     projectCreateFirst: (): string => '/create',
     projectHomepage: (): string => '/',
-    projectSettings: (section?: string): string => `/settings${section ? `#${section}` : ''}`,
-    mySettings: (): string => '/me/settings',
-    organizationSettings: (): string => '/organization/settings',
-=======
-    appLogs: (pluginConfigId: string | number, searchParams?: Record<string, any>): string =>
-        combineUrl(`/app/${pluginConfigId}/logs`, searchParams).url,
-    projectCreateFirst: (): string => '/project/create',
-    projectHomepage: (): string => '/home',
     settings: (section: SettingSectionId | SettingLevelId = 'project', setting?: SettingId): string =>
         combineUrl(`/settings/${section}`, undefined, setting).url,
->>>>>>> cb97d1b8
     organizationCreationConfirm: (): string => '/organization/confirm-creation',
     organizationCreateFirst: (): string => '/organization/create',
     toolbarLaunch: (): string => '/toolbar',
