import React, { useRef, useEffect, useState } from 'react'
import { useActions, useValues } from 'kea'
import { copyToClipboard, stripHTTP } from 'lib/utils'
import * as d3 from 'd3'
import * as Sankey from 'd3-sankey'
import { pathsLogic } from 'scenes/paths/pathsLogic'
import { useWindowSize } from 'lib/hooks/useWindowSize'
import { Button, Menu, Dropdown, Row } from 'antd'
import { PathsCompletedArrow, PathsDropoffArrow } from 'lib/components/icons'
import { ClockCircleOutlined } from '@ant-design/icons'
import { humanFriendlyDuration } from 'lib/utils'
import './Paths.scss'

function rounded_rect(x, y, w, h, r, tl, tr, bl, br) {
    var retval
    retval = 'M' + (x + r) + ',' + y
    retval += 'h' + (w - 2 * r)
    if (tr) {
        retval += 'a' + r + ',' + r + ' 0 0 1 ' + r + ',' + r
    } else {
        retval += 'h' + r
        retval += 'v' + r
    }
    retval += 'v' + (h - 2 * r)
    if (br) {
        retval += 'a' + r + ',' + r + ' 0 0 1 ' + -r + ',' + r
    } else {
        retval += 'v' + r
        retval += 'h' + -r
    }
    retval += 'h' + (2 * r - w)
    if (bl) {
        retval += 'a' + r + ',' + r + ' 0 0 1 ' + -r + ',' + -r
    } else {
        retval += 'h' + -r
        retval += 'v' + -r
    }
    retval += 'v' + (2 * r - h)
    if (tl) {
        retval += 'a' + r + ',' + r + ' 0 0 1 ' + r + ',' + -r
    } else {
        retval += 'v' + -r
        retval += 'h' + r
    }
    retval += 'z'
    return retval
}

function pageUrl(d, display) {
    const incomingUrls = d.targetLinks
        .map((l) => l?.source?.name?.replace(/(^[0-9]+_)/, ''))
        .filter((a) => {
            try {
                new URL(a)
            } catch {
                return false
            }
            return a
        })
        .map((a) => new URL(a))
    const incomingDomains = [...new Set(incomingUrls.map((url) => url.origin))]

    let name = d.name.replace(/(^[0-9]+_)/, '')

    try {
        const url = new URL(name)
        name = incomingDomains.length !== 1 ? url.href.replace(/(^\w+:|^)\/\//, '') : url.pathname + url.search
    } catch {
        // discard if invalid url
    }

    if (display) {
        return name.length > 5 ? name.substring(0, 6) + '...' + name.slice(-8) : name
    }

    return name
}

function NoData() {
    return (
        <div style={{ padding: '1rem' }}>
            We don't have enough data to show anything here. You might need to send us some frontend (JS) events, as we
            use the <pre style={{ display: 'inline' }}>$current_url</pre> property to calculate paths.
        </div>
    )
}

const DEFAULT_PATHS_ID = 'default_paths'

export function NewPaths({ dashboardItemId = null, filters = null, color = 'white' }) {
    const canvas = useRef(null)
    const size = useWindowSize()
    const { paths, resultsLoading: pathsLoading } = useValues(pathsLogic({ dashboardItemId, filters }))
    const { setFilter, updateExclusions } = useActions(pathsLogic({ dashboardItemId, filters }))
    const [pathItemCards, setPathItemCards] = useState([])
    useEffect(() => {
        setPathItemCards([])
        renderPaths()
    }, [paths, !pathsLoading, size, color])

    function renderPaths() {
        const elements = document
            .getElementById(`'${dashboardItemId || DEFAULT_PATHS_ID}'`)
            .querySelectorAll(`.paths svg`)
        elements.forEach((node) => node.parentNode.removeChild(node))

        if (!paths || paths.nodes.length === 0) {
            setPathItemCards([])
            return
        }
        let width = canvas.current.offsetWidth
        let height = canvas.current.offsetHeight

        let svg = d3
            .select(canvas.current)
            .append('svg')
            .style('background', 'var(--item-background)')
            .style('width', width)
            .style('height', height)

        let sankey = new Sankey.sankey()
            .nodeId((d) => d.name)
            .nodeAlign(Sankey.sankeyJustify)
            .nodeSort(null)
            .nodeWidth(15)
            .size([width, height])

        const { nodes, links } = sankey({
            nodes: paths.nodes.map((d) => ({ ...d })),
            links: paths.links.map((d) => ({ ...d })),
        })
        setPathItemCards(nodes)

        svg.append('g')
            .selectAll('rect')
            .data(nodes)
            .join('rect')
            .attr('x', (d) => d.x0 + 1)
            .attr('y', (d) => d.y0)
            .attr('height', (d) => d.y1 - d.y0)
            .attr('width', (d) => d.x1 - d.x0 - 2)
            .attr('fill', (d) => {
                let c
                for (const link of d.sourceLinks) {
                    if (c === undefined) {
                        c = link.color
                    } else if (c !== link.color) {
                        c = null
                    }
                }
                if (c === undefined) {
                    for (const link of d.targetLinks) {
                        if (c === undefined) {
                            c = link.color
                        } else if (c !== link.color) {
                            c = null
                        }
                    }
                }

                const startNodeColor = d3.color(c)
                    ? d3.color(c)
                    : color === 'white'
                    ? d3.color('#5375ff')
                    : d3.color('#191919')
                return startNodeColor
            })
            .append('title')
            .text((d) => `${stripHTTP(d.name)}\n${d.value.toLocaleString()}`)

        const dropOffGradient = svg
            .append('defs')
            .append('linearGradient')
            .attr('id', 'dropoff-gradient')
            .attr('gradientTransform', 'rotate(90)')

        dropOffGradient
            .append('stop')
            .attr('offset', '0%')
            .attr('stop-color', color === 'white' ? 'rgba(220,53,69,0.7)' : 'rgb(220,53,69)')

        dropOffGradient
            .append('stop')
            .attr('offset', '100%')
            .attr('stop-color', color === 'white' ? '#fff' : 'var(--item-background)')

        const link = svg
            .append('g')
            .attr('fill', 'none')
            .selectAll('g')
            .data(links)
            .join('g')
            .attr('stroke', () => (color === 'white' ? 'var(--primary)' : 'var(--item-lighter'))
            .attr('opacity', 0.2)

        link.append('path')
            .attr('d', Sankey.sankeyLinkHorizontal())
            .attr('id', (d) => `path${d.index}`)
            .attr('stroke-width', (d) => {
                return Math.max(1, d.width)
            })
            .on('mouseover', (data) => {
                svg.select(`#path${data.index}`).attr('stroke', 'blue')
                if (data?.source?.targetLinks.length === 0) {
                    return
                }
                let node = data.source
                while (node.targetLinks.length > 0) {
                    svg.select(`#path${node.targetLinks[0].index}`).attr('stroke', 'blue')
                    node = node.targetLinks[0].source
                }
            })
            .on('mouseleave', () => svg.selectAll('path').attr('stroke', 'var(--primary)'))

        link.append('g')
            .append('path')
            .attr('d', (data) => {
                if (data.source.layer === 0) {
                    return
                }
                let _height =
                    data.source.y1 -
                    data.source.y0 -
                    data.source.sourceLinks.reduce((prev, curr) => prev + curr.width, 0)
                return rounded_rect(0, 0, 30, _height, Math.min(25, _height), false, true, false, false)
            })
            .attr('fill', 'url(#dropoff-gradient)')
            .attr('stroke-width', 0)
            .attr('transform', (data) => {
                return (
                    'translate(' +
                    Math.round(data.source.x1) +
                    ',' +
                    Math.round(data.source.y0 + data.source.sourceLinks.reduce((prev, curr) => prev + curr.width, 0)) +
                    ')'
                )
            })
    }

    const getDropOffValue = (pathItemCard) => {
        return pathItemCard.value - pathItemCard.sourceLinks.reduce((prev, curr) => prev + curr.value, 0)
    }

    const getCompletedValue = (sourceLinks) => {
        return sourceLinks.reduce((prev, curr) => prev + curr.value, 0)
    }

    return (
        <div
            style={{
                position: 'relative',
            }}
            id={`'${dashboardItemId || DEFAULT_PATHS_ID}'`}
        >
            <div ref={canvas} className="paths" data-attr="paths-viz">
                {!pathsLoading && paths && paths.nodes.length === 0 && !paths.error && <NoData />}
                {!paths.error &&
                    pathItemCards &&
                    pathItemCards.map((pathItemCard, idx) => {
                        const completedValue = getCompletedValue(pathItemCard.sourceLinks)
                        const dropOffValue = getDropOffValue(pathItemCard)
                        return (
                            <>
                                <Dropdown
                                    key={idx}
                                    overlay={
                                        <Menu
                                            style={{
                                                marginTop: -5,
                                                border: '1px solid var(--border)',
                                                borderRadius: '0px 0px 4px 4px',
                                            }}
                                        >
                                            <Menu.Item
                                                disabled
                                                style={{
                                                    display: 'flex',
                                                    justifyContent: 'space-between',
                                                    alignItems: 'center',
                                                    borderRadius: 0,
                                                    padding: '3px 12px',
                                                    color: 'black',
                                                    cursor: 'default',
                                                }}
                                            >
                                                <span>
                                                    <span style={{ paddingRight: 8 }}>
                                                        <PathsCompletedArrow />
                                                    </span>{' '}
                                                    Completed
                                                </span>{' '}
                                                <span style={{ color: 'var(--primary)' }}>
                                                    {completedValue}{' '}
                                                    {pathItemCard.targetLinks.length > 0 && (
                                                        <span className="text-muted-alt" style={{ paddingLeft: 8 }}>
                                                            {((completedValue / pathItemCard.value) * 100).toFixed(1)}%
                                                        </span>
                                                    )}
                                                </span>
                                            </Menu.Item>
                                            {dropOffValue > 0 && (
                                                <Menu.Item
                                                    disabled
                                                    style={{
                                                        borderTop: '1px solid var(--border)',
                                                        display: 'flex',
                                                        justifyContent: 'space-between',
                                                        alignItems: 'center',
                                                        padding: '3px 12px',
                                                        color: 'black',
                                                        cursor: 'default',
                                                    }}
                                                >
                                                    <span style={{ display: 'flex' }}>
                                                        <span style={{ paddingRight: 8 }}>
                                                            <PathsDropoffArrow />
                                                        </span>{' '}
                                                        Dropped off
                                                    </span>{' '}
                                                    <span style={{ color: 'var(--primary)' }} />
                                                    <span style={{ color: 'var(--primary)' }}>
                                                        {dropOffValue}{' '}
                                                        <span className="text-muted-alt" style={{ paddingLeft: 8 }}>
                                                            {((dropOffValue / pathItemCard.value) * 100).toFixed(1)}%
                                                        </span>
                                                    </span>
                                                </Menu.Item>
                                            )}
                                            {pathItemCard.targetLinks.length > 0 && (
                                                <Menu.Item
                                                    disabled
                                                    style={{
                                                        display: 'flex',
                                                        justifyContent: 'space-between',
                                                        borderTop: '1px solid var(--border)',
                                                        padding: '3px 12px',
                                                        color: 'black',
                                                        cursor: 'default',
                                                    }}
                                                >
                                                    <span>
                                                        <ClockCircleOutlined
                                                            style={{ color: 'var(--muted)', fontSize: 16 }}
                                                        />{' '}
                                                        Average time{' '}
                                                    </span>
                                                    {humanFriendlyDuration(
                                                        pathItemCard.targetLinks[0].average_conversion_time / 1000
                                                    )}
                                                </Menu.Item>
                                            )}
                                        </Menu>
                                    }
                                    placement="bottomCenter"
                                >
                                    <Button
                                        key={idx}
                                        style={{
                                            position: 'absolute',
                                            left:
                                                pathItemCard.sourceLinks.length === 0
                                                    ? pathItemCard.x0 - (240 - 7)
                                                    : pathItemCard.x0 + 7,
                                            top:
                                                pathItemCard.sourceLinks.length === 0
                                                    ? pathItemCard.y0
                                                    : pathItemCard.y0 + (pathItemCard.y1 - pathItemCard.y0) / 2,
                                            background: 'white',
                                            width: 240,
                                            border: '1px solid var(--border)',
                                            padding: 4,
                                            justifyContent: 'space-between',
                                            display: 'flex',
                                        }}
                                    >
<<<<<<< HEAD
                                        <Row justify="space-between" align="center">
                                            <div>
                                                <span
                                                    className="text-muted"
                                                    style={{ fontSize: 10, marginRight: 4, marginLeft: 8 }}
                                                >{`0${pathItemCard.name[0]}`}</span>{' '}
                                                <span style={{ fontSize: 13, fontWeight: 600 }}>
                                                    {pageUrl(pathItemCard, true)}
                                                </span>
                                            </div>
                                            <div>
                                                <Dropdown
                                                    trigger={['click']}
                                                    overlay={
                                                        <Menu className="paths-options-dropdown">
                                                            <Menu.Item
                                                                onClick={() =>
                                                                    setFilter({ start_point: pageUrl(pathItemCard) })
                                                                }
                                                            >
                                                                Set as path start
                                                            </Menu.Item>
                                                            <Menu.Item
                                                                onClick={() =>
                                                                    setFilter({ end_point: pageUrl(pathItemCard) })
                                                                }
                                                            >
                                                                Set as path end
                                                            </Menu.Item>
                                                            <Menu.Item
                                                                onClick={() =>
                                                                    updateExclusions([{ value: pageUrl(pathItemCard) }])
                                                                }
                                                            >
                                                                Exclude path item
                                                            </Menu.Item>
                                                            <Menu.Item
                                                                onClick={() => copyToClipboard(pathItemCard.name)}
                                                            >
                                                                Copy path item name
                                                            </Menu.Item>
                                                        </Menu>
                                                    }
                                                >
                                                    <Button className="paths-dropdown-ellipsis">...</Button>
                                                </Dropdown>
                                            </div>
                                        </Row>
=======
                                        <div>
                                            <span
                                                className="text-muted"
                                                style={{ fontSize: 10, marginRight: 4, marginLeft: 8 }}
                                            >{`0${pathItemCard.name[0]}`}</span>{' '}
                                            <span style={{ fontSize: 13, fontWeight: 600 }}>
                                                {pageUrl(pathItemCard)}
                                            </span>
                                        </div>
                                        <span style={{ marginRight: 8 }}>{completedValue + dropOffValue}</span>
>>>>>>> 2bafa204
                                    </Button>
                                </Dropdown>
                            </>
                        )
                    })}
            </div>
        </div>
    )
}<|MERGE_RESOLUTION|>--- conflicted
+++ resolved
@@ -373,7 +373,6 @@
                                             display: 'flex',
                                         }}
                                     >
-<<<<<<< HEAD
                                         <Row justify="space-between" align="center">
                                             <div>
                                                 <span
@@ -422,18 +421,6 @@
                                                 </Dropdown>
                                             </div>
                                         </Row>
-=======
-                                        <div>
-                                            <span
-                                                className="text-muted"
-                                                style={{ fontSize: 10, marginRight: 4, marginLeft: 8 }}
-                                            >{`0${pathItemCard.name[0]}`}</span>{' '}
-                                            <span style={{ fontSize: 13, fontWeight: 600 }}>
-                                                {pageUrl(pathItemCard)}
-                                            </span>
-                                        </div>
-                                        <span style={{ marginRight: 8 }}>{completedValue + dropOffValue}</span>
->>>>>>> 2bafa204
                                     </Button>
                                 </Dropdown>
                             </>
