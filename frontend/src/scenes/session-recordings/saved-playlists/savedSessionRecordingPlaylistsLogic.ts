import { lemonToast } from '@posthog/lemon-ui'
import { actions, afterMount, connect, kea, key, listeners, path, props, reducers, selectors } from 'kea'
import { loaders } from 'kea-loaders'
import { actionToUrl, router, urlToAction } from 'kea-router'
import api, { PaginatedResponse } from 'lib/api'
import { dayjs } from 'lib/dayjs'
import { Sorting } from 'lib/lemon-ui/LemonTable'
import { PaginationManual } from 'lib/lemon-ui/PaginationControl'
import { objectClean, objectsEqual, toParams } from 'lib/utils'
import { eventUsageLogic } from 'lib/utils/eventUsageLogic'
import { urls } from 'scenes/urls'

import { ReplayTabs, SessionRecordingPlaylistType } from '~/types'

import { createPlaylist, deletePlaylist } from '../playlist/playlistUtils'
<<<<<<< HEAD
import { lemonToast } from '@posthog/lemon-ui'
import { eventUsageLogic } from 'lib/utils/eventUsageLogic'
import { removeProjectIdIfPresent } from '~/initKea'
=======
import type { savedSessionRecordingPlaylistsLogicType } from './savedSessionRecordingPlaylistsLogicType'
>>>>>>> cb97d1b8

export const PLAYLISTS_PER_PAGE = 30

export interface SavedSessionRecordingPlaylistsResult extends PaginatedResponse<SessionRecordingPlaylistType> {
    count: number
    /** not in the API response */
    filters?: SavedSessionRecordingPlaylistsFilters | null
}

export interface SavedSessionRecordingPlaylistsFilters {
    order: string
    search: string
    createdBy: number | 'All users'
    dateFrom: string | dayjs.Dayjs | undefined | null
    dateTo: string | dayjs.Dayjs | undefined | null
    page: number
    pinned: boolean
}

export interface SavedSessionRecordingPlaylistsLogicProps {
    tab: ReplayTabs
}

export const DEFAULT_PLAYLIST_FILTERS = {
    createdBy: 'All users',
    page: 1,
    dateFrom: 'all',
}

export const savedSessionRecordingPlaylistsLogic = kea<savedSessionRecordingPlaylistsLogicType>([
    path((key) => ['scenes', 'session-recordings', 'saved-playlists', 'savedSessionRecordingPlaylistsLogic', key]),
    props({} as SavedSessionRecordingPlaylistsLogicProps),
    key((props) => props.tab),
    connect({
        actions: [eventUsageLogic, ['reportRecordingPlaylistCreated']],
    }),

    actions(() => ({
        setSavedPlaylistsFilters: (filters: Partial<SavedSessionRecordingPlaylistsFilters>) => ({
            filters,
        }),
        loadPlaylists: true,
        updatePlaylist: (
            shortId: SessionRecordingPlaylistType['short_id'],
            properties: Partial<SessionRecordingPlaylistType>
        ) => ({ shortId, properties }),
        deletePlaylist: (playlist: SessionRecordingPlaylistType) => ({ playlist }),
        duplicatePlaylist: (playlist: SessionRecordingPlaylistType) => ({ playlist }),
    })),
    reducers(() => ({
        filters: [
            DEFAULT_PLAYLIST_FILTERS as SavedSessionRecordingPlaylistsFilters | Record<string, any>,
            {
                setSavedPlaylistsFilters: (state, { filters }) =>
                    objectClean({
                        ...(state || {}),
                        ...filters,
                        // Reset page on filter change EXCEPT if it's page that's being updated
                        ...('page' in filters ? {} : { page: 1 }),
                    }),
            },
        ],
        loadPlaylistsFailed: [
            false,
            {
                loadPlaylists: () => false,
                loadPlaylistsSuccess: () => false,
                loadPlaylistsFailure: () => true,
            },
        ],
    })),
    loaders(({ values, actions }) => ({
        playlists: {
            __default: { results: [], count: 0, filters: null } as SavedSessionRecordingPlaylistsResult,
            loadPlaylists: async (_, breakpoint) => {
                if (values.playlists.filters !== null) {
                    await breakpoint(300)
                }

                const filters = { ...values.filters }
                const createdBy = filters.createdBy === 'All users' ? undefined : filters.createdBy

                const params = {
                    limit: PLAYLISTS_PER_PAGE,
                    offset: Math.max(0, (filters.page - 1) * PLAYLISTS_PER_PAGE),
                    order: filters.order ?? '-last_modified_at', // Sync with `sorting` selector
                    created_by: createdBy ?? undefined,
                    search: filters.search || undefined,
                    date_from: filters.dateFrom && filters.dateFrom != 'all' ? filters.dateFrom : undefined,
                    date_to: filters.dateTo ?? undefined,
                    pinned: filters.pinned ? true : undefined,
                }

                const response = await api.recordings.listPlaylists(toParams(params))
                breakpoint()

                return response
            },
            updatePlaylist: async ({ shortId, properties }, breakpoint) => {
                await breakpoint(100)
                const updatedPlaylist = await api.recordings.updatePlaylist(shortId, properties)
                breakpoint()

                const index = values.playlists.results.findIndex((x) => x.short_id === updatedPlaylist.short_id)
                if (index > -1) {
                    values.playlists.results[index] = updatedPlaylist
                }

                return { ...values.playlists, results: [...values.playlists.results] }
            },
            deletePlaylist: async ({ playlist }) => {
                await deletePlaylist(playlist, () => actions.loadPlaylists())
                values.playlists.results = values.playlists.results.filter((x) => x.short_id !== playlist.short_id)
                return values.playlists
            },

            duplicatePlaylist: async ({ playlist }, breakpoint) => {
                await breakpoint(100)

                const { id, short_id, ...partialPlaylist } = playlist
                partialPlaylist.name = partialPlaylist.name ? partialPlaylist.name + ' (copy)' : ''

                const newPlaylist = await createPlaylist(partialPlaylist)
                actions.reportRecordingPlaylistCreated('duplicate')

                breakpoint()
                if (!newPlaylist) {
                    return values.playlists
                }

                lemonToast.success('Playlist duplicated successfully')

                values.playlists.results = [newPlaylist, ...values.playlists.results]

                return values.playlists
            },
        },
    })),
    listeners(({ actions }) => ({
        setSavedPlaylistsFilters: () => {
            actions.loadPlaylists()
        },
    })),

    selectors(({ actions }) => ({
        sorting: [
            (s) => [s.filters],
            (filters): Sorting | null => {
                if (!filters.order) {
                    // Sync with `cleanFilters` function
                    return {
                        columnKey: 'last_modified_at',
                        order: -1,
                    }
                }
                return filters.order.startsWith('-')
                    ? {
                          columnKey: filters.order.slice(1),
                          order: -1,
                      }
                    : {
                          columnKey: filters.order,
                          order: 1,
                      }
            },
        ],
        pagination: [
            (s) => [s.filters, s.playlists],
            (filters, playlists): PaginationManual => {
                return {
                    controlled: true,
                    pageSize: PLAYLISTS_PER_PAGE,
                    currentPage: filters.page,
                    entryCount: playlists.count,
                    onBackward: playlists.previous
                        ? () =>
                              actions.setSavedPlaylistsFilters({
                                  page: filters.page - 1,
                              })
                        : undefined,
                    onForward: playlists.next
                        ? () =>
                              actions.setSavedPlaylistsFilters({
                                  page: filters.page + 1,
                              })
                        : undefined,
                }
            },
        ],
    })),
    actionToUrl(({ values }) => {
        const changeUrl = ():
            | [
                  string,
                  Record<string, any>,
                  Record<string, any>,
                  {
                      replace: boolean
                  }
              ]
            | void => {
            if (removeProjectIdIfPresent(router.values.location.pathname) === urls.replay(ReplayTabs.Playlists)) {
                const nextValues = values.filters
                const urlValues = objectClean(router.values.searchParams)
                if (!objectsEqual(nextValues, urlValues)) {
                    return [urls.replay(ReplayTabs.Playlists), nextValues, {}, { replace: false }]
                }
            }
        }
        return {
            loadPlaylists: changeUrl,
            setSavedPlaylistsFilters: changeUrl,
        }
    }),
    urlToAction(({ actions, values }) => ({
        [urls.replay(ReplayTabs.Playlists)]: (_, searchParams) => {
            const currentFilters = values.filters
            const nextFilters = objectClean(searchParams)
            if (!objectsEqual(currentFilters, nextFilters)) {
                actions.setSavedPlaylistsFilters(nextFilters)
            }
        },
    })),
    afterMount(({ actions }) => {
        actions.loadPlaylists()
    }),
])<|MERGE_RESOLUTION|>--- conflicted
+++ resolved
@@ -10,16 +10,11 @@
 import { eventUsageLogic } from 'lib/utils/eventUsageLogic'
 import { urls } from 'scenes/urls'
 
+import { removeProjectIdIfPresent } from '~/initKea'
 import { ReplayTabs, SessionRecordingPlaylistType } from '~/types'
 
 import { createPlaylist, deletePlaylist } from '../playlist/playlistUtils'
-<<<<<<< HEAD
-import { lemonToast } from '@posthog/lemon-ui'
-import { eventUsageLogic } from 'lib/utils/eventUsageLogic'
-import { removeProjectIdIfPresent } from '~/initKea'
-=======
 import type { savedSessionRecordingPlaylistsLogicType } from './savedSessionRecordingPlaylistsLogicType'
->>>>>>> cb97d1b8
 
 export const PLAYLISTS_PER_PAGE = 30
 
