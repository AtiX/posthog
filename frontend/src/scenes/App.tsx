--- conflicted
+++ resolved
@@ -16,12 +16,6 @@
 import { frontendAppsLogic } from 'scenes/apps/frontendAppsLogic'
 import { inAppPromptLogic } from 'lib/logic/inAppPrompt/inAppPromptLogic'
 import { SpinnerOverlay } from 'lib/lemon-ui/Spinner/Spinner'
-<<<<<<< HEAD
-import { LemonModal } from '@posthog/lemon-ui'
-import { Setup2FA } from './authentication/Setup2FA'
-import { membersLogic } from './organization/membersLogic'
-=======
->>>>>>> 9aeacbc5
 import { FEATURE_FLAGS } from 'lib/constants'
 import { Navigation as Navigation3000 } from '~/layout/navigation-3000/Navigation'
 import { useEffect } from 'react'
