import { LemonSelectOptions } from '@posthog/lemon-ui'

import { ChartDisplayCategory, ChartDisplayType, Region, SSOProvider } from '../types'

// Sync with backend DISPLAY_TYPES_TO_CATEGORIES
export const DISPLAY_TYPES_TO_CATEGORIES: Record<ChartDisplayType, ChartDisplayCategory> = {
    [ChartDisplayType.ActionsLineGraph]: ChartDisplayCategory.TimeSeries,
    [ChartDisplayType.ActionsBar]: ChartDisplayCategory.TimeSeries,
    [ChartDisplayType.ActionsAreaGraph]: ChartDisplayCategory.TimeSeries,
    [ChartDisplayType.ActionsLineGraphCumulative]: ChartDisplayCategory.CumulativeTimeSeries,
    [ChartDisplayType.BoldNumber]: ChartDisplayCategory.TotalValue,
    [ChartDisplayType.ActionsPie]: ChartDisplayCategory.TotalValue,
    [ChartDisplayType.ActionsBarValue]: ChartDisplayCategory.TotalValue,
    [ChartDisplayType.ActionsTable]: ChartDisplayCategory.TotalValue,
    [ChartDisplayType.WorldMap]: ChartDisplayCategory.TotalValue,
}
export const NON_TIME_SERIES_DISPLAY_TYPES = Object.entries(DISPLAY_TYPES_TO_CATEGORIES)
    .filter(([, category]) => category === ChartDisplayCategory.TotalValue)
    .map(([displayType]) => displayType as ChartDisplayType)

/** Display types for which `breakdown` is hidden and ignored. Sync with backend NON_BREAKDOWN_DISPLAY_TYPES. */
export const NON_BREAKDOWN_DISPLAY_TYPES = [ChartDisplayType.BoldNumber]
/** Display types which only work with a single series. */
export const SINGLE_SERIES_DISPLAY_TYPES = [ChartDisplayType.WorldMap, ChartDisplayType.BoldNumber]

export const NON_VALUES_ON_SERIES_DISPLAY_TYPES = [
    ChartDisplayType.ActionsTable,
    ChartDisplayType.WorldMap,
    ChartDisplayType.BoldNumber,
]

/** Display types for which a percent stack view is available. */
export const PERCENT_STACK_VIEW_DISPLAY_TYPE = [
    ChartDisplayType.ActionsBar,
    ChartDisplayType.ActionsAreaGraph,
    ChartDisplayType.ActionsPie,
]

export enum OrganizationMembershipLevel {
    Member = 1,
    Admin = 8,
    Owner = 15,
}

export enum TeamMembershipLevel {
    Member = 1,
    Admin = 8,
}

export type EitherMembershipLevel = OrganizationMembershipLevel | TeamMembershipLevel

/** See posthog/api/organization.py for details. */
export enum PluginsAccessLevel {
    None = 0,
    Config = 3,
    Install = 6,
    Root = 9,
}

/** Collaboration restriction level (which is a dashboard setting). Sync with DashboardPrivilegeLevel. */
export enum DashboardRestrictionLevel {
    EveryoneInProjectCanEdit = 21,
    OnlyCollaboratorsCanEdit = 37,
}

/** Collaboration privilege level (which is a user property). Sync with DashboardRestrictionLevel. */
export enum DashboardPrivilegeLevel {
    CanView = 21,
    CanEdit = 37,
    /** This is not a value that can be set in the DB – it's inferred. */
    _ProjectAdmin = 888,
    /** This is not a value that can be set in the DB – it's inferred. */
    _Owner = 999,
}

export const privilegeLevelToName: Record<DashboardPrivilegeLevel, string> = {
    [DashboardPrivilegeLevel.CanView]: 'can view',
    [DashboardPrivilegeLevel.CanEdit]: 'can edit',
    [DashboardPrivilegeLevel._Owner]: 'owner',
    [DashboardPrivilegeLevel._ProjectAdmin]: 'can edit',
}

// Persons
export const PERSON_DISTINCT_ID_MAX_SIZE = 3
// Sync with .../api/person.py and .../ingestion/hooks.ts
export const PERSON_DEFAULT_DISPLAY_NAME_PROPERTIES = [
    'email',
    'Email',
    'name',
    'Name',
    'username',
    'Username',
    'UserName',
]

// Feature Flags & Experiments
export const INSTANTLY_AVAILABLE_PROPERTIES = [
    '$geoip_city_name',
    '$geoip_country_name',
    '$geoip_country_code',
    '$geoip_continent_name',
    '$geoip_continent_code',
    '$geoip_postal_code',
    '$geoip_time_zone',
    // Person and group identifiers
    '$group_key',
    'distinct_id',
]
export const MAX_EXPERIMENT_VARIANTS = 10
export const EXPERIMENT_DEFAULT_DURATION = 14 // days

// Event constants
export const ACTION_TYPE = 'action_type'
export const EVENT_TYPE = 'event_type'
export const STALE_EVENT_SECONDS = 30 * 24 * 60 * 60 // 30 days

/** @deprecated: should be removed once backend is updated */
export enum ShownAsValue {
    VOLUME = 'Volume',
    STICKINESS = 'Stickiness',
    LIFECYCLE = 'Lifecycle',
}

// Retention constants
export const RETENTION_RECURRING = 'retention_recurring'
export const RETENTION_FIRST_TIME = 'retention_first_time'

export const WEBHOOK_SERVICES: Record<string, string> = {
    Slack: 'slack.com',
    Discord: 'discord.com',
    Teams: 'office.com',
}

// NOTE: Run `DEBUG=1 python manage.py sync_feature_flags` locally to sync these flags into your local project
// By default all flags are boolean but you can add `multivariate` to the comment to have it created as multivariate with "test" and "control" values

export const FEATURE_FLAGS = {
    // Cloud-only
    CLOUD_ANNOUNCEMENT: 'cloud-announcement',
    // Experiments / beta features
    FUNNELS_CUE_OPT_OUT: 'funnels-cue-opt-out-7301', // owner: @neilkakkar
    BILLING_LIMIT: 'billing-limit', // owner: @timgl
    KAFKA_INSPECTOR: 'kafka-inspector', // owner: @yakkomajuri
    HISTORICAL_EXPORTS_V2: 'historical-exports-v2', // owner @macobo
    PERSON_ON_EVENTS_ENABLED: 'person-on-events-enabled', //owner: @EDsCODE
    INGESTION_WARNINGS_ENABLED: 'ingestion-warnings-enabled', // owner: @tiina303
    SESSION_RESET_ON_LOAD: 'session-reset-on-load', // owner: @benjackwhite
    DEBUG_REACT_RENDERS: 'debug-react-renders', // owner: @benjackwhite
    AUTO_ROLLBACK_FEATURE_FLAGS: 'auto-rollback-feature-flags', // owner: @EDsCODE
    ONBOARDING_V2_DEMO: 'onboarding-v2-demo', // owner: #team-growth
    QUERY_RUNNING_TIME: 'query_running_time', // owner: @mariusandra
    QUERY_TIMINGS: 'query-timings', // owner: @mariusandra
    QUERY_ASYNC: 'query-async', // owner: @webjunkie
    POSTHOG_3000_NAV: 'posthog-3000-nav', // owner: @Twixes
    HEDGEHOG_MODE: 'hedgehog-mode', // owner: @benjackwhite
    HEDGEHOG_MODE_DEBUG: 'hedgehog-mode-debug', // owner: @benjackwhite
    WEB_ANALYTICS: 'web-analytics', // owner @robbie-c #team-web-analytics
    WEB_ANALYTICS_SAMPLING: 'web-analytics-sampling', // owner @robbie-c #team-web-analytics
    HIGH_FREQUENCY_BATCH_EXPORTS: 'high-frequency-batch-exports', // owner: @tomasfarias
    // owner: #team-replay, only to be enabled for PostHog team testing
    EXCEPTION_AUTOCAPTURE: 'exception-autocapture',
    DATA_WAREHOUSE: 'data-warehouse', // owner: @EDsCODE
    DATA_WAREHOUSE_POSTGRES_IMPORT: 'data-warehouse-postgres-import', // owner: @EDsCODE
    FF_DASHBOARD_TEMPLATES: 'ff-dashboard-templates', // owner: @EDsCODE
    SHOW_PRODUCT_INTRO_EXISTING_PRODUCTS: 'show-product-intro-existing-products', // owner: @raquelmsmith
    ARTIFICIAL_HOG: 'artificial-hog', // owner: @Twixes
    CS_DASHBOARDS: 'cs-dashboards', // owner: @pauldambra
    PRODUCT_SPECIFIC_ONBOARDING: 'product-specific-onboarding', // owner: @raquelmsmith
    REDIRECT_SIGNUPS_TO_INSTANCE: 'redirect-signups-to-instance', // owner: @raquelmsmith
    APPS_AND_EXPORTS_UI: 'apps-and-exports-ui', // owner: @benjackwhite
    HOGQL_INSIGHTS: 'hogql-insights-preview', // owner: @mariusandra
    HOGQL_INSIGHTS_LIFECYCLE: 'hogql-insights-lifecycle', // owner: @mariusandra
    HOGQL_INSIGHTS_PATHS: 'hogql-insights-paths', // owner: @webjunkie
    HOGQL_INSIGHTS_RETENTION: 'hogql-insights-retention', // owner: @webjunkie
    HOGQL_INSIGHTS_TRENDS: 'hogql-insights-trends', // owner: @Gilbert09
    HOGQL_INSIGHTS_STICKINESS: 'hogql-insights-stickiness', // owner: @Gilbert09
    HOGQL_INSIGHTS_FUNNELS: 'hogql-insights-funnels', // owner: @thmsobrmlr
    HOGQL_INSIGHT_LIVE_COMPARE: 'hogql-insight-live-compare', // owner: @mariusandra
    HOGQL_IN_INSIGHT_SERIALIZATION: 'hogql-in-insight-serialization', // owner: @Twixes
    BI_VIZ: 'bi_viz', // owner: @Gilbert09
    WEBHOOKS_DENYLIST: 'webhooks-denylist', // owner: #team-pipeline
    PERSONS_HOGQL_QUERY: 'persons-hogql-query', // owner: @mariusandra
    PIPELINE_UI: 'pipeline-ui', // owner: #team-pipeline
    SESSION_RECORDING_SAMPLING: 'session-recording-sampling', // owner: #team-replay
    PERSON_FEED_CANVAS: 'person-feed-canvas', // owner: #project-canvas
    FEATURE_FLAG_COHORT_CREATION: 'feature-flag-cohort-creation', // owner: @neilkakkar #team-feature-success
    INSIGHT_HORIZONTAL_CONTROLS: 'insight-horizontal-controls', // owner: @benjackwhite
    SURVEYS_WIDGETS: 'surveys-widgets', // owner: @liyiy
    INVITE_TEAM_MEMBER_ONBOARDING: 'invite-team-member-onboarding', // owner: @biancayang
    YEAR_IN_HOG: 'year-in-hog', // owner: #team-replay
    SESSION_REPLAY_EXPORT_MOBILE_DATA: 'session-replay-export-mobile-data', // owner: #team-replay
    DISCUSSIONS: 'discussions', // owner: #team-replay
    REDIRECT_INSIGHT_CREATION_PRODUCT_ANALYTICS_ONBOARDING: 'redirect-insight-creation-product-analytics-onboarding', // owner: @biancayang
    AI_SESSION_SUMMARY: 'ai-session-summary', // owner: #team-replay
    AI_SESSION_PERMISSIONS: 'ai-session-permissions', // owner: #team-replay
    PRODUCT_INTRO_PAGES: 'product-intro-pages', // owner: @raquelmsmith
    DATANODE_CONCURRENCY_LIMIT: 'datanode-concurrency-limit', // owner: @robbie-c
    SESSION_REPLAY_DOCTOR: 'session-replay-doctor', // owner: #team-replay
    REPLAY_SIMILAR_RECORDINGS: 'session-replay-similar-recordings', // owner: #team-replay
    SAVED_NOT_PINNED: 'saved-not-pinned', // owner: #team-replay
    BILLING_UPGRADE_LANGUAGE: 'billing-upgrade-language', // owner: @biancayang
    NEW_EXPERIMENTS_UI: 'new-experiments-ui', // owner: @jurajmajerik #team-feature-success
    SESSION_REPLAY_FILTER_ORDERING: 'session-replay-filter-ordering', // owner: #team-replay
    SESSION_REPLAY_LINKED_VARIANTS: 'session-replay-linked-variants', // owner: #team-replay
    REPLAY_ERROR_CLUSTERING: 'session-replay-error-clustering', // owner: #team-replay
    AUDIT_LOGS_ACCESS: 'audit-logs-access', // owner: #team-growth
    SUBSCRIBE_FROM_PAYGATE: 'subscribe-from-paygate', // owner: #team-growth
    REVERSE_PROXY_ONBOARDING: 'reverse-proxy-onboarding', // owner: @zlwaterfield
    SESSION_REPLAY_MOBILE_ONBOARDING: 'session-replay-mobile-onboarding', // owner: #team-replay
    EMAIL_VERIFICATION_TICKET_SUBMISSION: 'email-verification-ticket-submission', // owner: #team-growth
    THEME: 'theme', // owner: @aprilfools
    SESSION_TABLE_PROPERTY_FILTERS: 'session-table-property-filters', // owner: @robbie-c
<<<<<<< HEAD
    PLUGINS_ACTION_MATCHING: 'plugins-action-matching', // owner: @benjackwhite
=======
    SESSION_REPLAY_HOG_QL_FILTERING: 'session-replay-hogql-filtering', // owner: #team-replay
>>>>>>> 1ae27ce7
} as const
export type FeatureFlagKey = (typeof FEATURE_FLAGS)[keyof typeof FEATURE_FLAGS]

export const ENTITY_MATCH_TYPE = 'entities'
export const PROPERTY_MATCH_TYPE = 'properties'

export enum FunnelLayout {
    horizontal = 'horizontal',
    vertical = 'vertical',
}

export const BIN_COUNT_AUTO = 'auto' as const

// Cohort types
export enum CohortTypeEnum {
    Static = 'static',
    Dynamic = 'dynamic',
}

/**
 * Mock Node.js `process`, which is required by VFile that is used by ReactMarkdown.
 * See https://github.com/remarkjs/react-markdown/issues/339.
 */
export const MOCK_NODE_PROCESS = { cwd: () => '', env: {} } as unknown as NodeJS.Process

export const SSO_PROVIDER_NAMES: Record<SSOProvider, string> = {
    'google-oauth2': 'Google',
    github: 'GitHub',
    gitlab: 'GitLab',
    saml: 'Single sign-on (SAML)',
}

export const DOMAIN_REGEX = /^([a-z0-9]+(-[a-z0-9]+)*\.)+[a-z]{2,}$/
export const SECURE_URL_REGEX = /^(?:http(s)?:\/\/)[\w.-]+(?:\.[\w.-]+)+[\w\-._~:/?#[\]@!$&'()*+,;=]+$/gi

export const CLOUD_HOSTNAMES = {
    [Region.US]: 'us.posthog.com',
    [Region.EU]: 'eu.posthog.com',
}

export const SESSION_RECORDINGS_PLAYLIST_FREE_COUNT = 5

// If _any_ item on a dashboard is older than this, dashboard is automatically reloaded
export const AUTO_REFRESH_DASHBOARD_THRESHOLD_HOURS = 20

export const GENERATED_DASHBOARD_PREFIX = 'Generated Dashboard'

export const ACTIVITY_PAGE_SIZE = 20
export const EVENT_DEFINITIONS_PER_PAGE = 50
export const PROPERTY_DEFINITIONS_PER_EVENT = 5
export const EVENT_PROPERTY_DEFINITIONS_PER_PAGE = 50
export const LOGS_PORTION_LIMIT = 50

export const SESSION_REPLAY_MINIMUM_DURATION_OPTIONS: LemonSelectOptions<number | null> = [
    {
        label: 'no minimum',
        value: null,
    },
    {
        label: '1',
        value: 1000,
    },
    {
        label: '2',
        value: 2000,
    },
    {
        label: '5',
        value: 5000,
    },
    {
        label: '10',
        value: 10000,
    },
    {
        label: '15',
        value: 15000,
    },
]

export const UNSUBSCRIBE_SURVEY_ID = '018b6e13-590c-0000-decb-c727a2b3f462'<|MERGE_RESOLUTION|>--- conflicted
+++ resolved
@@ -210,11 +210,8 @@
     EMAIL_VERIFICATION_TICKET_SUBMISSION: 'email-verification-ticket-submission', // owner: #team-growth
     THEME: 'theme', // owner: @aprilfools
     SESSION_TABLE_PROPERTY_FILTERS: 'session-table-property-filters', // owner: @robbie-c
-<<<<<<< HEAD
     PLUGINS_ACTION_MATCHING: 'plugins-action-matching', // owner: @benjackwhite
-=======
     SESSION_REPLAY_HOG_QL_FILTERING: 'session-replay-hogql-filtering', // owner: #team-replay
->>>>>>> 1ae27ce7
 } as const
 export type FeatureFlagKey = (typeof FEATURE_FLAGS)[keyof typeof FEATURE_FLAGS]
 
