import './TextCard.scss'
import { Textfit } from 'react-textfit'
import { ResizeHandle1D, ResizeHandle2D } from 'lib/components/Cards/handles'
import clsx from 'clsx'
import { DashboardTile, DashboardType } from '~/types'
import { LemonButton, LemonButtonWithPopup, LemonDivider } from '@posthog/lemon-ui'
import { useActions, useValues } from 'kea'
import { router } from 'kea-router'
import { urls } from 'scenes/urls'
import ReactMarkdown from 'react-markdown'
import { UserActivityIndicator } from 'lib/components/UserActivityIndicator/UserActivityIndicator'
import { dashboardsModel } from '~/models/dashboardsModel'
import React, { useEffect, useState } from 'react'
import { CardMeta, Resizeable } from 'lib/components/Cards/Card'

interface TextCardProps extends React.HTMLAttributes<HTMLDivElement>, Resizeable {
    dashboardId?: string | number
    textTile: DashboardTile
    children?: JSX.Element
    removeFromDashboard?: () => void
    duplicate?: () => void
    moveToDashboard?: (dashboard: DashboardType) => void
    /** buttons to add to the "more" menu on the card**/
    moreButtons?: JSX.Element | null
    /** Whether the editing controls should be enabled or not. */
    showEditingControls?: boolean
}

interface TextCardBodyProps extends Pick<React.HTMLAttributes<HTMLDivElement>, 'style'> {
    text: string
    closeDetails?: () => void
}

export function TextCardBody({ text, closeDetails, style }: TextCardBodyProps): JSX.Element {
    useEffect(() => {
        window.dispatchEvent(new Event('resize'))
    }, [style?.height])

    return (
        <div className="TextCard-Body p-2 w-full overflow-y-auto" onClick={() => closeDetails?.()} style={style}>
            <Textfit mode={'multi'} min={14} max={100}>
                <ReactMarkdown>{text}</ReactMarkdown>
            </Textfit>
        </div>
    )
}

export function TextCardInternal(
    {
        textTile,
        showResizeHandles,
        canResizeWidth,
        children,
        className,
        dashboardId,
        moreButtons,
        removeFromDashboard,
        duplicate,
        moveToDashboard,
        showEditingControls = true,
        ...divProps
    }: TextCardProps,
    ref: React.Ref<HTMLDivElement>
): JSX.Element {
    const { push } = useActions(router)
    const { text } = textTile

    const [metaPrimaryHeight, setMetaPrimaryHeight] = useState<number | undefined>(undefined)
    const [areDetailsShown, setAreDetailsShown] = useState(false)

    if (!text) {
        throw new Error('TextCard requires text')
    }

    const { nameSortedDashboards } = useValues(dashboardsModel)
    const otherDashboards = nameSortedDashboards.filter((dashboard) => dashboard.id !== dashboardId)
    return (
        <div
            className={clsx('Card TextCard rounded flex flex-col', className, showResizeHandles && 'border')}
            data-attr="text-card"
            {...divProps}
            ref={ref}
        >
            <CardMeta
                showEditingControls={showEditingControls}
                showDetailsControls={true}
                setAreDetailsShown={setAreDetailsShown}
                areDetailsShown={areDetailsShown}
                className={clsx(showResizeHandles ? 'border-b' : 'border rounded-t')}
                metaDetails={
                    <UserActivityIndicator
                        className={'mt-1'}
                        at={text.last_modified_at}
                        by={text.created_by || text.last_modified_by}
                    />
                }
                moreButtons={
                    <>
                        <LemonButton
                            status="stealth"
                            fullWidth
                            onClick={() => dashboardId && push(urls.dashboardTextTile(dashboardId, textTile.id))}
                            data-attr="edit-text"
                        >
                            Edit text
                        </LemonButton>

                        {moveToDashboard && otherDashboards.length > 0 && (
                            <LemonButtonWithPopup
                                status="stealth"
                                popup={{
                                    overlay: otherDashboards.map((otherDashboard) => (
                                        <LemonButton
                                            key={otherDashboard.id}
                                            status="stealth"
                                            onClick={() => {
                                                moveToDashboard(otherDashboard)
                                            }}
                                            fullWidth
                                        >
                                            {otherDashboard.name || <i>Untitled</i>}
                                        </LemonButton>
                                    )),
                                    placement: 'right-start',
                                    fallbackPlacements: ['left-start'],
                                    actionable: true,
                                    closeParentPopupOnClickInside: true,
                                }}
                                fullWidth
                            >
                                Move to
                            </LemonButtonWithPopup>
                        )}
                        <LemonButton
                            status="stealth"
                            onClick={duplicate}
                            fullWidth
                            data-attr={'duplicate-text-from-dashboard'}
                        >
                            Duplicate
                        </LemonButton>
                        {moreButtons && (
                            <>
                                <LemonDivider />
                                {moreButtons}
                            </>
                        )}
                        <LemonDivider />
                        {removeFromDashboard && (
                            <LemonButton
                                status="danger"
                                onClick={removeFromDashboard}
                                fullWidth
                                data-attr="remove-text-tile-from-dashboard"
                            >
                                Remove from dashboard
                            </LemonButton>
                        )}
                    </>
                }
                setPrimaryHeight={setMetaPrimaryHeight}
            />

            <TextCardBody
                text={text.body}
                closeDetails={() => setAreDetailsShown(false)}
                style={
                    metaPrimaryHeight
<<<<<<< HEAD
                        ? { height: `calc(100% - ${metaPrimaryHeight}px - 1rem /* margins */ - 1px /* border */)` }
=======
                        ? { height: `calc(100% - ${metaPrimaryHeight}px - 2rem /* margins */ - 1px /* border */)` }
>>>>>>> 1e0a8e49
                        : undefined
                }
            />

            {showResizeHandles && (
                <>
                    {canResizeWidth ? <ResizeHandle1D orientation="vertical" /> : null}
                    <ResizeHandle1D orientation="horizontal" />
                    {canResizeWidth ? <ResizeHandle2D /> : null}
                </>
            )}
            {children /* Extras, such as resize handles */}
        </div>
    )
}

export const TextCard = React.forwardRef(TextCardInternal) as typeof TextCardInternal<|MERGE_RESOLUTION|>--- conflicted
+++ resolved
@@ -76,7 +76,7 @@
     const otherDashboards = nameSortedDashboards.filter((dashboard) => dashboard.id !== dashboardId)
     return (
         <div
-            className={clsx('Card TextCard rounded flex flex-col', className, showResizeHandles && 'border')}
+            className={clsx('TextCard rounded flex flex-col', className, showResizeHandles && 'border')}
             data-attr="text-card"
             {...divProps}
             ref={ref}
@@ -166,11 +166,7 @@
                 closeDetails={() => setAreDetailsShown(false)}
                 style={
                     metaPrimaryHeight
-<<<<<<< HEAD
-                        ? { height: `calc(100% - ${metaPrimaryHeight}px - 1rem /* margins */ - 1px /* border */)` }
-=======
                         ? { height: `calc(100% - ${metaPrimaryHeight}px - 2rem /* margins */ - 1px /* border */)` }
->>>>>>> 1e0a8e49
                         : undefined
                 }
             />
